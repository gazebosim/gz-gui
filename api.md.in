## Ignition @GZ_DESIGNATION_CAP@

<<<<<<< HEAD
Ignition @IGN_DESIGNATION_CAP@ is a component in Ignition, a set of libraries
designed to rapidly develop robot and simulation applications.
=======
Ignition @GZ_DESIGNATION_CAP@ is a component in Ignition Robotics, a set of libraries
designed to rapidly develop robot and simulation applications. 
>>>>>>> a03a8764

## License

The code associated with this documentation is licensed under an [Apache 2.0 License](https://www.apache.org/licenses/LICENSE-2.0).

This documentation is licensed under a [Creative Commons Attribution 4.0 International License](http://creativecommons.org/licenses/by/4.0/).<|MERGE_RESOLUTION|>--- conflicted
+++ resolved
@@ -1,12 +1,7 @@
 ## Ignition @GZ_DESIGNATION_CAP@
 
-<<<<<<< HEAD
-Ignition @IGN_DESIGNATION_CAP@ is a component in Ignition, a set of libraries
-designed to rapidly develop robot and simulation applications.
-=======
-Ignition @GZ_DESIGNATION_CAP@ is a component in Ignition Robotics, a set of libraries
+Ignition @GZ_DESIGNATION_CAP@ is a component in Ignition, a set of libraries
 designed to rapidly develop robot and simulation applications. 
->>>>>>> a03a8764
 
 ## License
 
