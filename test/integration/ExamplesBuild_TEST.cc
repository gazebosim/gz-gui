--- conflicted
+++ resolved
@@ -134,21 +134,6 @@
 
   // Path to examples of the given type
   auto examplesDir = std::string(PROJECT_SOURCE_PATH) + "/examples/" + _type;
-<<<<<<< HEAD
-  ASSERT_TRUE(gz::common::exists(examplesDir));
-
-  // Iterate over directory
-  gz::common::DirIter endIter;
-  for (gz::common::DirIter dirIter(examplesDir);
-      dirIter != endIter; ++dirIter)
-  {
-    auto base = gz::common::basename(*dirIter);
-
-    // Source directory for this example
-    auto sourceDir = examplesDir + "/" + base;
-    ASSERT_TRUE(gz::common::exists(sourceDir));
-    gzdbg << "Source: " << sourceDir << std::endl;
-=======
   ASSERT_TRUE(common::exists(examplesDir));
 
   // Iterate over directory
@@ -161,19 +146,13 @@
     // Source directory for this example
     auto sourceDir = examplesDir + "/" + base;
     ASSERT_TRUE(common::exists(sourceDir));
-    igndbg << "Source: " << sourceDir << std::endl;
->>>>>>> 4232d2a4
+    gzdbg << "Source: " << sourceDir << std::endl;
 
     // Create a temp build directory
     std::string tmpBuildDir;
     ASSERT_TRUE(createAndSwitchToTempDir(tmpBuildDir));
-<<<<<<< HEAD
-    EXPECT_TRUE(gz::common::exists(tmpBuildDir));
+    EXPECT_TRUE(common::exists(tmpBuildDir));
     gzdbg << "Build directory: " << tmpBuildDir<< std::endl;
-=======
-    EXPECT_TRUE(common::exists(tmpBuildDir));
-    igndbg << "Build directory: " << tmpBuildDir<< std::endl;
->>>>>>> 4232d2a4
 
     char cmd[1024];
 
