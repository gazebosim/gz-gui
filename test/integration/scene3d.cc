/*
 * Copyright (C) 2017 Open Source Robotics Foundation
 *
 * Licensed under the Apache License, Version 2.0 (the "License");
 * you may not use this file except in compliance with the License.
 * You may obtain a copy of the License at
 *
 *     http://www.apache.org/licenses/LICENSE-2.0
 *
 * Unless required by applicable law or agreed to in writing, software
 * distributed under the License is distributed on an "AS IS" BASIS,
 * WITHOUT WARRANTIES OR CONDITIONS OF ANY KIND, either express or implied.
 * See the License for the specific language governing permissions and
 * limitations under the License.
 *
*/

#include <gtest/gtest.h>
#include <QtTest/QtTest>
#include <ignition/common/Console.hh>
#include <ignition/math/Color.hh>
#include <ignition/math/Pose3.hh>
#include <ignition/rendering/Camera.hh>
#include <ignition/rendering/RenderEngine.hh>
#include <ignition/rendering/RenderingIface.hh>
#include <ignition/rendering/Scene.hh>
#include <ignition/utilities/ExtraTestMacros.hh>

#include "test_config.h"  // NOLINT(build/include)
#include "../helpers/TestHelper.hh"
#include "ignition/gui/Application.hh"
#include "ignition/gui/GuiEvents.hh"
#include "ignition/gui/Plugin.hh"
#include "ignition/gui/MainWindow.hh"

int g_argc = 1;
char **g_argv = new char *[g_argc];

using namespace ignition;
using namespace gui;

/////////////////////////////////////////////////
TEST(Scene3DTest, IGN_UTILS_TEST_ENABLED_ONLY_ON_LINUX(Load))
{
  common::Console::SetVerbosity(4);

  Application app(g_argc, g_argv);
  app.AddPluginPath(std::string(PROJECT_BINARY_PATH) + "/lib");

  EXPECT_TRUE(app.LoadPlugin("Scene3D"));

  // Get main window
  auto win = app.findChild<MainWindow *>();
  ASSERT_NE(nullptr, win);

  // Get plugin
  auto plugins = win->findChildren<Plugin *>();
  EXPECT_EQ(plugins.size(), 1);

  auto plugin = plugins[0];
  EXPECT_EQ(plugin->Title(), "3D Scene");

  // Cleanup
  plugins.clear();
  win->QuickWindow()->close();
}

/////////////////////////////////////////////////
TEST(Scene3DTest, IGN_UTILS_TEST_ENABLED_ONLY_ON_LINUX(Config))
{
  common::Console::SetVerbosity(4);

  Application app(g_argc, g_argv);
  app.AddPluginPath(std::string(PROJECT_BINARY_PATH) + "/lib");

  // Load plugin
  const char *pluginStr =
    "<plugin filename=\"Scene3D\">"
      "<engine>ogre</engine>"
      "<scene>banana</scene>"
      "<ambient_light>1.0 0 0</ambient_light>"
      "<background_color>0 1 0</background_color>"
      "<camera_pose>1 2 3 0 0 1.57</camera_pose>"
    "</plugin>";

  tinyxml2::XMLDocument pluginDoc;
  pluginDoc.Parse(pluginStr);
  EXPECT_TRUE(app.LoadPlugin("Scene3D",
      pluginDoc.FirstChildElement("plugin")));

  // Get main window
  auto win = app.findChild<MainWindow *>();
  ASSERT_NE(nullptr, win);

  // Show, but don't exec, so we don't block
  win->QuickWindow()->show();

  // Check scene
  auto engine = rendering::engine("ogre");
  ASSERT_NE(nullptr, engine);

  int sleep = 0;
  int maxSleep = 30;
  while (0 == engine->SceneCount() && sleep < maxSleep)
  {
    std::this_thread::sleep_for(std::chrono::milliseconds(100));
    QCoreApplication::processEvents();
    sleep++;
  }

  EXPECT_EQ(1u, engine->SceneCount());
  auto scene = engine->SceneByName("banana");
  ASSERT_NE(nullptr, scene);

  EXPECT_EQ(math::Color(0, 1, 0), scene->BackgroundColor());
  EXPECT_EQ(math::Color(1, 0, 0), scene->AmbientLight());

  auto root = scene->RootVisual();
  ASSERT_NE(nullptr, root);
  EXPECT_EQ(1u, root->ChildCount());

  // Check camera
  auto camera = std::dynamic_pointer_cast<rendering::Camera>(
      root->ChildByIndex(0));
  ASSERT_NE(nullptr, camera);

  EXPECT_EQ(math::Pose3d(1, 2, 3, 0, 0, 1.57), camera->WorldPose());

  // Cleanup
  auto plugins = win->findChildren<Plugin *>();
  for (auto & p : plugins)
  {
    auto pluginName = p->CardItem()->objectName();
    app.RemovePlugin(pluginName.toStdString());
  }
  win->QuickWindow()->close();
  engine->DestroyScene(scene);
  rendering::unloadEngine(engine->Name());
}

/////////////////////////////////////////////////
TEST(Scene3DTest, IGN_UTILS_TEST_ENABLED_ONLY_ON_LINUX(Events))
{
  common::Console::SetVerbosity(4);

  Application app(g_argc, g_argv);
  app.AddPluginPath(std::string(PROJECT_BINARY_PATH) + "/lib");

  // Load plugin
  const char *pluginStr =
    "<plugin filename=\"Scene3D\">"
      "<engine>ogre</engine>"
      "<scene>banana</scene>"
      "<ambient_light>1.0 0 0</ambient_light>"
      "<background_color>0 1 0</background_color>"
      "<camera_pose>1 2 3 0 0 1.57</camera_pose>"
    "</plugin>";

  tinyxml2::XMLDocument pluginDoc;
  pluginDoc.Parse(pluginStr);
  EXPECT_TRUE(app.LoadPlugin("Scene3D",
      pluginDoc.FirstChildElement("plugin")));

  // Get main window
  auto win = app.findChild<MainWindow *>();
  ASSERT_NE(nullptr, win);

  // Show, but don't exec, so we don't block
  win->QuickWindow()->show();

  // Flags to check if events were received
  bool receivedRenderEvent{false};
  bool receivedRightEvent{false};
  bool receivedLeftEvent{false};
  bool receivedRightAltEvent{false};
  bool receivedRightControlEvent{false};
  bool receivedRightShiftEvent{false};
  bool receivedLeftAltEvent{false};
  bool receivedLeftControlEvent{false};
  bool receivedLeftShiftEvent{false};
  bool receivedHoverEvent{false};
  bool receivedKeyPressEvent{false};
  bool receivedKeyPressEventAlt{false};
  bool receivedKeyPressEventControl{false};
  bool receivedKeyPressEventShift{false};
  bool receivedKeyReleaseEvent{false};
  bool receivedKeyReleaseEventAlt{false};
  bool receivedKeyReleaseEventControl{false};
  bool receivedKeyReleaseEventShift{false};

  // Position vectors reported by click events
  math::Vector3d leftClickPoint, rightClickPoint;
  // key pressed or released
  int keyPressedValue, keyReleasedValue;

  // Helper to filter events
  auto testHelper = std::make_unique<TestHelper>();
  testHelper->forwardEvent = [&](QEvent *_event)
  {
    if (_event->type() == events::Render::kType)
    {
      receivedRenderEvent = true;
    }
    else if (_event->type() == events::RightClickToScene::kType)
    {
      receivedRightEvent = true;
      auto rightClickToScene = static_cast<events::RightClickToScene*>(_event);
      rightClickPoint = rightClickToScene->Point();
    }
    else if (_event->type() == events::RightClickOnScene::kType)
    {
      auto rightClickOnScene = static_cast<events::RightClickOnScene*>(_event);
      receivedRightAltEvent = rightClickOnScene->Mouse().Alt();
      receivedRightControlEvent = rightClickOnScene->Mouse().Control();
      receivedRightShiftEvent = rightClickOnScene->Mouse().Shift();
    }
    else if (_event->type() == events::LeftClickToScene::kType)
    {
      receivedLeftEvent = true;
      auto leftClickToScene = static_cast<events::LeftClickToScene*>(_event);
      leftClickPoint = leftClickToScene->Point();
    }
    else if (_event->type() == events::LeftClickOnScene::kType)
    {
      auto leftClickOnScene = static_cast<events::LeftClickOnScene*>(_event);
      receivedLeftAltEvent = leftClickOnScene->Mouse().Alt();
      receivedLeftControlEvent = leftClickOnScene->Mouse().Control();
      receivedLeftShiftEvent = leftClickOnScene->Mouse().Shift();
    }
    else if (_event->type() == events::HoverToScene::kType)
    {
      receivedHoverEvent = true;
    }
    else if (_event->type() == events::KeyReleaseOnScene::kType)
    {
      receivedKeyReleaseEvent = true;
      auto keyReleased = static_cast<events::KeyReleaseOnScene*>(_event);
      keyReleasedValue = keyReleased->Key().Key();
      receivedKeyReleaseEventAlt = keyReleased->Key().Alt();
      receivedKeyReleaseEventControl = keyReleased->Key().Control();
      receivedKeyReleaseEventShift = keyReleased->Key().Shift();
    }
    else if (_event->type() == events::KeyPressOnScene::kType)
    {
      receivedKeyPressEvent = true;
      auto keyPress = static_cast<events::KeyPressOnScene*>(_event);
      keyPressedValue = keyPress->Key().Key();
      receivedKeyPressEventAlt = keyPress->Key().Alt();
      receivedKeyPressEventControl = keyPress->Key().Control();
      receivedKeyPressEventShift = keyPress->Key().Shift();
    }
  };

  int sleep = 0;
  int maxSleep = 30;
  while ((!receivedRenderEvent || !receivedRightEvent ||
    !receivedLeftEvent || !receivedHoverEvent || !receivedKeyReleaseEvent ||
    !receivedKeyPressEvent) && sleep < maxSleep)
  {
    std::this_thread::sleep_for(std::chrono::milliseconds(100));
    QCoreApplication::processEvents();

    QTest::mouseMove(win->QuickWindow(), QPoint(70, 100), -1);
    std::this_thread::sleep_for(std::chrono::milliseconds(100));
    QCoreApplication::processEvents();

    QTest::mouseClick(win->QuickWindow(), Qt::RightButton, Qt::ShiftModifier);
    std::this_thread::sleep_for(std::chrono::milliseconds(100));
    QCoreApplication::processEvents();

    QTest::mouseClick(win->QuickWindow(), Qt::LeftButton, Qt::AltModifier);
    std::this_thread::sleep_for(std::chrono::milliseconds(100));
    QCoreApplication::processEvents();

    QTest::keyPress(win->QuickWindow(), Qt::Key_A, Qt::AltModifier);
    std::this_thread::sleep_for(std::chrono::milliseconds(100));
    QCoreApplication::processEvents();

    QTest::keyRelease(win->QuickWindow(), Qt::Key_Escape, Qt::NoModifier);
    std::this_thread::sleep_for(std::chrono::milliseconds(100));
    QCoreApplication::processEvents();

    sleep++;
  }

  EXPECT_TRUE(receivedRenderEvent);
  EXPECT_TRUE(receivedLeftEvent);
  EXPECT_TRUE(receivedRightEvent);
  EXPECT_TRUE(receivedHoverEvent);
  EXPECT_TRUE(receivedLeftAltEvent);
  EXPECT_FALSE(receivedLeftControlEvent);
  EXPECT_FALSE(receivedLeftShiftEvent);
  EXPECT_FALSE(receivedRightAltEvent);
  EXPECT_FALSE(receivedRightControlEvent);
  EXPECT_TRUE(receivedRightShiftEvent);

  EXPECT_EQ(leftClickPoint, rightClickPoint);
  EXPECT_NEAR(1.0, leftClickPoint.X(), 1e-4);
  EXPECT_NEAR(11.942695, leftClickPoint.Y(), 1e-4);
  EXPECT_NEAR(4.159424, leftClickPoint.Z(), 1e-4);

<<<<<<< HEAD
  EXPECT_TRUE(receivedKeyReleaseEvent);
  EXPECT_FALSE(receivedKeyReleaseEventAlt);
  EXPECT_FALSE(receivedKeyReleaseEventControl);
  EXPECT_FALSE(receivedKeyReleaseEventShift);
  EXPECT_EQ(Qt::Key_Escape, keyReleasedValue);
  EXPECT_TRUE(receivedKeyPressEvent);
  EXPECT_TRUE(receivedKeyPressEventAlt);
  EXPECT_FALSE(receivedKeyPressEventControl);
  EXPECT_FALSE(receivedKeyPressEventShift);
  EXPECT_EQ(Qt::Key_A, keyPressedValue);
=======
  // Cleanups
  auto plugins = win->findChildren<Plugin *>();
  for (auto & p : plugins)
  {
    auto pluginName = p->CardItem()->objectName();
    app.RemovePlugin(pluginName.toStdString());
  }
  win->QuickWindow()->close();
>>>>>>> 2fc28621
}<|MERGE_RESOLUTION|>--- conflicted
+++ resolved
@@ -299,7 +299,6 @@
   EXPECT_NEAR(11.942695, leftClickPoint.Y(), 1e-4);
   EXPECT_NEAR(4.159424, leftClickPoint.Z(), 1e-4);
 
-<<<<<<< HEAD
   EXPECT_TRUE(receivedKeyReleaseEvent);
   EXPECT_FALSE(receivedKeyReleaseEventAlt);
   EXPECT_FALSE(receivedKeyReleaseEventControl);
@@ -310,7 +309,7 @@
   EXPECT_FALSE(receivedKeyPressEventControl);
   EXPECT_FALSE(receivedKeyPressEventShift);
   EXPECT_EQ(Qt::Key_A, keyPressedValue);
-=======
+
   // Cleanups
   auto plugins = win->findChildren<Plugin *>();
   for (auto & p : plugins)
@@ -319,5 +318,4 @@
     app.RemovePlugin(pluginName.toStdString());
   }
   win->QuickWindow()->close();
->>>>>>> 2fc28621
 }