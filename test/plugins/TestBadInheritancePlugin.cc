/*
 * Copyright (C) 2017 Open Source Robotics Foundation
 *
 * Licensed under the Apache License, Version 2.0 (the "License");
 * you may not use this file except in compliance with the License.
 * You may obtain a copy of the License at
 *
 *     http://www.apache.org/licenses/LICENSE-2.0
 *
 * Unless required by applicable law or agreed to in writing, software
 * distributed under the License is distributed on an "AS IS" BASIS,
 * WITHOUT WARRANTIES OR CONDITIONS OF ANY KIND, either express or implied.
 * See the License for the specific language governing permissions and
 * limitations under the License.
 *
*/

#include <gz/common/Console.hh>
#include <gz/plugin/Register.hh>

#include "TestBadInheritancePlugin.hh"

using namespace gz;
using namespace gui;

/////////////////////////////////////////////////
TestBadInheritancePlugin::TestBadInheritancePlugin()
  : MainWindow()
{
}

/////////////////////////////////////////////////
TestBadInheritancePlugin::~TestBadInheritancePlugin()
{
}

// Register this plugin
<<<<<<< HEAD
GZ_ADD_PLUGIN(gz::gui::TestBadInheritancePlugin,
                    gz::gui::MainWindow)
=======
IGNITION_ADD_PLUGIN(TestBadInheritancePlugin,
                    MainWindow)
>>>>>>> 4232d2a4
<|MERGE_RESOLUTION|>--- conflicted
+++ resolved
@@ -35,10 +35,5 @@
 }
 
 // Register this plugin
-<<<<<<< HEAD
-GZ_ADD_PLUGIN(gz::gui::TestBadInheritancePlugin,
-                    gz::gui::MainWindow)
-=======
-IGNITION_ADD_PLUGIN(TestBadInheritancePlugin,
-                    MainWindow)
->>>>>>> 4232d2a4
+GZ_ADD_PLUGIN(TestBadInheritancePlugin,
+              gui::MainWindow)