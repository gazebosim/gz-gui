--- conflicted
+++ resolved
@@ -46,11 +46,7 @@
       - On Windows, run `dxdiag` and report the GPU-related information.
       - On Mac OS, open a terminal and type `system_profiler SPDisplaysDataType`. Copy the output here.
         <!-- Please note that GUI rendering is not supported on macOS. -->
-<<<<<<< HEAD
     - [ ] Please, attach the ogre.log or ogre2.log file from  `~/.gz/rendering` <!-- Choose the relevant version based on what you checked in the "Rendering plugin" question. -->
-=======
-    - [ ] Please, attach the ogre.log or ogre2.log file from  `~/.ignition/rendering` <!-- Choose the relevant version based on what you checked in the "Rendering plugin" question. -->
->>>>>>> 5674c036
 
 <details>
 
