--- conflicted
+++ resolved
@@ -148,23 +148,14 @@
     }
   }
 
-<<<<<<< HEAD
-  gz::gui::App()->findChild<
-      gz::gui::MainWindow *>()->installEventFilter(this);
-=======
   gui::App()->findChild<
       MainWindow *>()->installEventFilter(this);
->>>>>>> 4232d2a4
 }
 
 /////////////////////////////////////////////////
 bool GridConfig::eventFilter(QObject *_obj, QEvent *_event)
 {
-<<<<<<< HEAD
-  if (_event->type() == gz::gui::events::Render::kType)
-=======
   if (_event->type() == events::Render::kType)
->>>>>>> 4232d2a4
   {
     if (nullptr == this->dataPtr->scene)
       this->dataPtr->scene = rendering::sceneFromFirstRenderEngine();
@@ -420,10 +411,5 @@
 }
 
 // Register this plugin
-<<<<<<< HEAD
-GZ_ADD_PLUGIN(gz::gui::GridConfig,
-                    gz::gui::Plugin)
-=======
-IGNITION_ADD_PLUGIN(GridConfig,
-                    gui::Plugin)
->>>>>>> 4232d2a4
+GZ_ADD_PLUGIN(GridConfig,
+              gui::Plugin)