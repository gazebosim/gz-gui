set(SOURCES
  MinimalScene.cc
  MinimalSceneRhi.cc
  MinimalSceneRhiOpenGL.cc
)

set(PROJECT_LINK_LIBS "")

# Objective-C sources for macOS
if (APPLE)
  set(SOURCES
    ${SOURCES}
    MinimalSceneRhiMetal.mm
  )

  set(PROJECT_LINK_LIBS
    "-framework AppKit"
    "-framework Metal"
  )
endif()

gz_gui_add_plugin(MinimalScene
  SOURCES
    ${SOURCES}
  QT_HEADERS
    MinimalScene.hh
  PUBLIC_LINK_LIBS
<<<<<<< HEAD
   gz-rendering${GZ_RENDERING_VER}::gz-rendering${GZ_RENDERING_VER}
   ${PROJECT_LINK_LIBS}
)

# Enable ARC on selected source files
if (APPLE)
  set_source_files_properties(
      MinimalSceneRhiMetal.mm
      PROPERTIES
      COMPILE_FLAGS
          "-fobjc-arc"
  )
endif()
=======
   ignition-rendering${IGN_RENDERING_VER}::ignition-rendering${IGN_RENDERING_VER}
   ignition-transport${IGN_TRANSPORT_VER}::ignition-transport${IGN_TRANSPORT_VER}
)
>>>>>>> 5dfd0fd7
<|MERGE_RESOLUTION|>--- conflicted
+++ resolved
@@ -25,8 +25,8 @@
   QT_HEADERS
     MinimalScene.hh
   PUBLIC_LINK_LIBS
-<<<<<<< HEAD
    gz-rendering${GZ_RENDERING_VER}::gz-rendering${GZ_RENDERING_VER}
+   gz-transport${GZ_TRANSPORT_VER}::gz-transport${GZ_TRANSPORT_VER}
    ${PROJECT_LINK_LIBS}
 )
 
@@ -38,9 +38,4 @@
       COMPILE_FLAGS
           "-fobjc-arc"
   )
-endif()
-=======
-   ignition-rendering${IGN_RENDERING_VER}::ignition-rendering${IGN_RENDERING_VER}
-   ignition-transport${IGN_TRANSPORT_VER}::ignition-transport${IGN_TRANSPORT_VER}
-)
->>>>>>> 5dfd0fd7
+endif()