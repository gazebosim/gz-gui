/*
 * Copyright (C) 2017 Open Source Robotics Foundation
 *
 * Licensed under the Apache License, Version 2.0 (the "License");
 * you may not use this file except in compliance with the License.
 * You may obtain a copy of the License at
 *
 *     http://www.apache.org/licenses/LICENSE-2.0
 *
 * Unless required by applicable law or agreed to in writing, software
 * distributed under the License is distributed on an "AS IS" BASIS,
 * WITHOUT WARRANTIES OR CONDITIONS OF ANY KIND, either express or implied.
 * See the License for the specific language governing permissions and
 * limitations under the License.
 *
*/

#include "MinimalScene.hh"

#include <algorithm>
#include <map>
#include <sstream>
#include <string>
#include <vector>

#include <ignition/common/Console.hh>
#include <ignition/common/KeyEvent.hh>
#include <ignition/common/MouseEvent.hh>
#include <ignition/math/Vector2.hh>
#include <ignition/math/Vector3.hh>
#include <ignition/plugin/Register.hh>

// TODO(louise) Remove these pragmas once ign-rendering
// is disabling the warnings
#ifdef _MSC_VER
#pragma warning(push, 0)
#endif

#include <ignition/rendering/Camera.hh>
#include <ignition/rendering/RayQuery.hh>
#include <ignition/rendering/RenderEngine.hh>
#include <ignition/rendering/RenderingIface.hh>
#include <ignition/rendering/Scene.hh>
#include <ignition/rendering/Utils.hh>

#ifdef _MSC_VER
#pragma warning(pop)
#endif

#include "ignition/gui/Application.hh"
#include "ignition/gui/Conversions.hh"
#include "ignition/gui/GuiEvents.hh"
#include "ignition/gui/Helpers.hh"
#include "ignition/gui/MainWindow.hh"

Q_DECLARE_METATYPE(ignition::gui::plugins::RenderSync*)

/// \brief Private data class for IgnRenderer
class ignition::gui::plugins::IgnRenderer::Implementation
{
  /// \brief Flag to indicate if mouse event is dirty
  public: bool mouseDirty{false};

  /// \brief Flag to indicate if hover event is dirty
  public: bool hoverDirty{false};

  /// \brief Flag to indicate if drop event is dirty
  public: bool dropDirty{false};

  /// \brief Mouse event
  public: common::MouseEvent mouseEvent;

  /// \brief Key event
  public: common::KeyEvent keyEvent;

  /// \brief Mutex to protect mouse events
  public: std::mutex mutex;

  /// \brief User camera
  public: rendering::CameraPtr camera{nullptr};

  /// \brief The currently hovered mouse position in screen coordinates
  public: math::Vector2i mouseHoverPos{math::Vector2i::Zero};

  /// \brief The currently drop mouse position in screen coordinates
  public: math::Vector2i mouseDropPos{math::Vector2i::Zero};

  /// \brief The dropped text in the scene
  public: std::string dropText{""};

  /// \brief Ray query for mouse clicks
  public: rendering::RayQueryPtr rayQuery{nullptr};

  /// \brief View control focus target
  public: math::Vector3d target;
};

/// \brief Qt and Ogre rendering is happening in different threads
/// The original sample 'textureinthread' from Qt used a double-buffer
/// scheme so that the worker (Ogre) thread write to FBO A, while
/// Qt is displaying FBO B.
///
/// However Qt's implementation doesn't handle all the edge cases
/// (like resizing a window), and also it increases our VRAM
/// consumption in multiple ways (since we have to double other
/// resources as well or re-architect certain parts of the code
/// to avoid it)
///
/// Thus we just serialize both threads so that when Qt reaches
/// drawing preparation, it halts and Ogre worker thread starts rendering,
/// then resumes when Ogre is done.
///
/// This code is admitedly more complicated than it should be
/// because Qt's synchronization using signals and slots causes
/// deadlocks when other means of synchronization are introduced.
/// The whole threaded loop should be rewritten.
///
/// All RenderSync does is conceptually:
///
/// \code
///   TextureNode::PrepareNode()
///   {
///     renderSync.WaitForWorkerThread(); // Qt thread
///       // WaitForQtThreadAndBlock();
///       // Now worker thread begins executing what's between
///       // ReleaseQtThreadFromBlock();
///     continue with qt code...
///   }
/// \endcode
///
///
/// For more info see
/// https://github.com/ignitionrobotics/ign-rendering/issues/304
class ignition::gui::plugins::RenderSync
{
  /// \brief Cond. variable to synchronize rendering on specific events
  /// (e.g. texture resize) or for debugging (e.g. keep
  /// all API calls sequential)
  public: std::mutex mutex;

  /// \brief Cond. variable to synchronize rendering on specific events
  /// (e.g. texture resize) or for debugging (e.g. keep
  /// all API calls sequential)
  public: std::condition_variable cv;

  public: enum class RenderStallState
          {
            /// Qt is stuck inside WaitForWorkerThread
            /// Worker thread can proceed
            WorkerCanProceed,
            /// Qt is stuck inside WaitForWorkerThread
            /// Worker thread is between WaitForQtThreadAndBlock
            /// and ReleaseQtThreadFromBlock
            WorkerIsProceeding,
            /// Worker is stuck inside WaitForQtThreadAndBlock
            /// Qt can proceed
            QtCanProceed,
            /// Do not block
            ShuttingDown,
          };

  /// \brief See TextureNode::RenderSync::RenderStallState
  public: RenderStallState renderStallState =
      RenderStallState::QtCanProceed /*GUARDED_BY(sharedRenderMutex)*/;

  /// \brief Must be called from worker thread when we want to block
  /// \param[in] lock Acquired lock. Must be based on this->mutex
  public: void WaitForQtThreadAndBlock(std::unique_lock<std::mutex> &_lock);

  /// \brief Must be called from worker thread when we are done
  /// \param[in] lock Acquired lock. Must be based on this->mutex
  public: void ReleaseQtThreadFromBlock(std::unique_lock<std::mutex> &_lock);

  /// \brief Must be called from Qt thread periodically
  public: void WaitForWorkerThread();

  /// \brief Must be called from GUI thread when shutting down
  public: void Shutdown();
};

/// \brief Private data class for RenderWindowItem
class ignition::gui::plugins::RenderWindowItem::Implementation
{
  /// \brief Keep latest mouse event
  public: common::MouseEvent mouseEvent;

  /// \brief Render thread
  public: RenderThread *renderThread = nullptr;

  /// \brief See RenderSync
  public: RenderSync renderSync;

  /// \brief List of threads
  public: static QList<QThread *> threads;

  /// \brief List of our QT connections.
  public: QList<QMetaObject::Connection> connections;
};

/// \brief Private data class for MinimalScene
class ignition::gui::plugins::MinimalScene::Implementation
{
};

using namespace ignition;
using namespace gui;
using namespace plugins;

QList<QThread *> RenderWindowItem::Implementation::threads;

/////////////////////////////////////////////////
void RenderSync::WaitForQtThreadAndBlock(std::unique_lock<std::mutex> &_lock)
{
  this->cv.wait(_lock, [this]
  { return this->renderStallState == RenderStallState::WorkerCanProceed ||
           this->renderStallState == RenderStallState::ShuttingDown; });

  this->renderStallState = RenderStallState::WorkerIsProceeding;
}

/////////////////////////////////////////////////
void RenderSync::ReleaseQtThreadFromBlock(std::unique_lock<std::mutex> &_lock)
{
  this->renderStallState = RenderStallState::QtCanProceed;
  _lock.unlock();
  this->cv.notify_one();
}

/////////////////////////////////////////////////
void RenderSync::WaitForWorkerThread()
{
  std::unique_lock<std::mutex> lock(this->mutex);

  // Wait until we're clear to go
  this->cv.wait( lock, [this]
  {
    return this->renderStallState == RenderStallState::QtCanProceed ||
           this->renderStallState == RenderStallState::ShuttingDown;
  } );

  // Worker thread asked us to wait!
  this->renderStallState = RenderStallState::WorkerCanProceed;

  lock.unlock();
  // Wake up worker thread
  this->cv.notify_one();
  lock.lock();

  // Wait until we're clear to go
  this->cv.wait( lock, [this]
  {
    return this->renderStallState == RenderStallState::QtCanProceed ||
           this->renderStallState == RenderStallState::ShuttingDown;
  } );
}

/////////////////////////////////////////////////
void RenderSync::Shutdown()
{
  {
    std::unique_lock<std::mutex> lock(this->mutex);

    this->renderStallState = RenderStallState::ShuttingDown;

    lock.unlock();
    this->cv.notify_one();
  }
}

/////////////////////////////////////////////////
IgnRenderer::IgnRenderer()
  : dataPtr(utils::MakeUniqueImpl<Implementation>())
{
}

/////////////////////////////////////////////////
void IgnRenderer::Render(RenderSync *_renderSync)
{
  std::unique_lock<std::mutex> lock(_renderSync->mutex);
  _renderSync->WaitForQtThreadAndBlock(lock);

  if (this->textureDirty)
  {
    // TODO(anyone) If SwapFromThread gets implemented,
    // then we only need to lock when texture is dirty
    // (but we still need to lock the whole routine if
    // debugging from RenderDoc or if user is not willing
    // to sacrifice VRAM)
    //
    // std::unique_lock<std::mutex> lock(renderSync->mutex);
    // _renderSync->WaitForQtThreadAndBlock(lock);
    this->dataPtr->camera->SetImageWidth(this->textureSize.width());
    this->dataPtr->camera->SetImageHeight(this->textureSize.height());
    this->dataPtr->camera->SetAspectRatio(this->textureSize.width() /
        this->textureSize.height());
    // setting the size should cause the render texture to be rebuilt
    this->dataPtr->camera->PreRender();
    this->textureDirty = false;

    // TODO(anyone) See SwapFromThread comments
    // _renderSync->ReleaseQtThreadFromBlock(lock);
  }

  this->textureId = this->dataPtr->camera->RenderTextureGLId();

  // view control
  this->HandleMouseEvent();

  if (ignition::gui::App())
  {
    ignition::gui::App()->sendEvent(
        ignition::gui::App()->findChild<ignition::gui::MainWindow *>(),
        new gui::events::PreRender());
  }

  // update and render to texture
  this->dataPtr->camera->Update();

  if (ignition::gui::App())
  {
    ignition::gui::App()->sendEvent(
        ignition::gui::App()->findChild<ignition::gui::MainWindow *>(),
        new gui::events::Render());
  }
  _renderSync->ReleaseQtThreadFromBlock(lock);
}

/////////////////////////////////////////////////
void IgnRenderer::HandleMouseEvent()
{
  std::lock_guard<std::mutex> lock(this->dataPtr->mutex);
  this->BroadcastHoverPos();
  this->BroadcastDrag();
  this->BroadcastMousePress();
  this->BroadcastLeftClick();
  this->BroadcastRightClick();
  this->BroadcastScroll();
  this->BroadcastKeyPress();
  this->BroadcastKeyRelease();
  this->BroadcastDrop();
  this->dataPtr->mouseDirty = false;
}

////////////////////////////////////////////////
void IgnRenderer::HandleKeyPress(const common::KeyEvent &_e)
{
  std::lock_guard<std::mutex> lock(this->dataPtr->mutex);

  this->dataPtr->keyEvent = _e;

  this->dataPtr->mouseEvent.SetControl(this->dataPtr->keyEvent.Control());
  this->dataPtr->mouseEvent.SetShift(this->dataPtr->keyEvent.Shift());
  this->dataPtr->mouseEvent.SetAlt(this->dataPtr->keyEvent.Alt());
}

////////////////////////////////////////////////
void IgnRenderer::HandleKeyRelease(const common::KeyEvent &_e)
{
  std::lock_guard<std::mutex> lock(this->dataPtr->mutex);

  this->dataPtr->keyEvent = _e;

  this->dataPtr->mouseEvent.SetControl(this->dataPtr->keyEvent.Control());
  this->dataPtr->mouseEvent.SetShift(this->dataPtr->keyEvent.Shift());
  this->dataPtr->mouseEvent.SetAlt(this->dataPtr->keyEvent.Alt());
}

/////////////////////////////////////////////////
void IgnRenderer::BroadcastDrop()
{
  if (!this->dataPtr->dropDirty)
    return;
  events::DropOnScene dropOnSceneEvent(
    this->dataPtr->dropText, this->dataPtr->mouseDropPos);
  App()->sendEvent(App()->findChild<MainWindow *>(), &dropOnSceneEvent);
  this->dataPtr->dropDirty = false;
}

/////////////////////////////////////////////////
void IgnRenderer::BroadcastHoverPos()
{
  if (!this->dataPtr->hoverDirty)
    return;

  auto pos = rendering::screenToScene(this->dataPtr->mouseHoverPos,
      this->dataPtr->camera, this->dataPtr->rayQuery, 1000);

  events::HoverToScene hoverToSceneEvent(pos);
  App()->sendEvent(App()->findChild<MainWindow *>(), &hoverToSceneEvent);

  common::MouseEvent hoverMouseEvent = this->dataPtr->mouseEvent;
  hoverMouseEvent.SetPos(this->dataPtr->mouseHoverPos);
  hoverMouseEvent.SetDragging(false);
  hoverMouseEvent.SetType(common::MouseEvent::MOVE);
  events::HoverOnScene hoverOnSceneEvent(hoverMouseEvent);
  App()->sendEvent(App()->findChild<MainWindow *>(), &hoverOnSceneEvent);

  this->dataPtr->hoverDirty = false;
}

/////////////////////////////////////////////////
void IgnRenderer::BroadcastDrag()
{
  if (!this->dataPtr->mouseDirty)
    return;

  // Only broadcast drag if dragging
  if (!this->dataPtr->mouseEvent.Dragging())
    return;

  events::DragOnScene dragEvent(this->dataPtr->mouseEvent);
  App()->sendEvent(App()->findChild<MainWindow *>(), &dragEvent);

  this->dataPtr->mouseDirty = false;
}

/////////////////////////////////////////////////
void IgnRenderer::BroadcastLeftClick()
{
  if (!this->dataPtr->mouseDirty)
    return;

  if (this->dataPtr->mouseEvent.Button() != common::MouseEvent::LEFT ||
      this->dataPtr->mouseEvent.Type() != common::MouseEvent::RELEASE)
    return;

  auto pos = rendering::screenToScene(this->dataPtr->mouseEvent.Pos(),
      this->dataPtr->camera, this->dataPtr->rayQuery, 1000);

  events::LeftClickToScene leftClickToSceneEvent(pos);
  App()->sendEvent(App()->findChild<MainWindow *>(), &leftClickToSceneEvent);

  events::LeftClickOnScene leftClickOnSceneEvent(this->dataPtr->mouseEvent);
  App()->sendEvent(App()->findChild<MainWindow *>(), &leftClickOnSceneEvent);

  this->dataPtr->mouseDirty = false;
}

/////////////////////////////////////////////////
void IgnRenderer::BroadcastRightClick()
{
  if (!this->dataPtr->mouseDirty)
    return;

  if (this->dataPtr->mouseEvent.Button() != common::MouseEvent::RIGHT ||
      this->dataPtr->mouseEvent.Type() != common::MouseEvent::RELEASE)
    return;

  auto pos = rendering::screenToScene(this->dataPtr->mouseEvent.Pos(),
      this->dataPtr->camera, this->dataPtr->rayQuery, 1000);

  events::RightClickToScene rightClickToSceneEvent(pos);
  App()->sendEvent(App()->findChild<MainWindow *>(), &rightClickToSceneEvent);

  events::RightClickOnScene rightClickOnSceneEvent(this->dataPtr->mouseEvent);
  App()->sendEvent(App()->findChild<MainWindow *>(), &rightClickOnSceneEvent);

  this->dataPtr->mouseDirty = false;
}

/////////////////////////////////////////////////
void IgnRenderer::BroadcastMousePress()
{
  if (!this->dataPtr->mouseDirty)
    return;

  if (this->dataPtr->mouseEvent.Type() != common::MouseEvent::PRESS)
    return;

  events::MousePressOnScene event(this->dataPtr->mouseEvent);
  App()->sendEvent(App()->findChild<MainWindow *>(), &event);

  this->dataPtr->mouseDirty = false;
}

/////////////////////////////////////////////////
void IgnRenderer::BroadcastScroll()
{
  if (!this->dataPtr->mouseDirty)
    return;

  if (this->dataPtr->mouseEvent.Type() != common::MouseEvent::SCROLL)
    return;

  events::ScrollOnScene scrollOnSceneEvent(this->dataPtr->mouseEvent);
  App()->sendEvent(App()->findChild<MainWindow *>(), &scrollOnSceneEvent);

  this->dataPtr->mouseDirty = false;
}

/////////////////////////////////////////////////
void IgnRenderer::BroadcastKeyRelease()
{
  if (this->dataPtr->keyEvent.Type() != common::KeyEvent::RELEASE)
    return;

  events::KeyReleaseOnScene keyRelease(this->dataPtr->keyEvent);
  App()->sendEvent(App()->findChild<MainWindow *>(), &keyRelease);

  this->dataPtr->keyEvent.SetType(common::KeyEvent::NO_EVENT);
}

/////////////////////////////////////////////////
void IgnRenderer::BroadcastKeyPress()
{
  if (this->dataPtr->keyEvent.Type() != common::KeyEvent::PRESS)
    return;

  events::KeyPressOnScene keyPress(this->dataPtr->keyEvent);
  App()->sendEvent(App()->findChild<MainWindow *>(), &keyPress);

  this->dataPtr->keyEvent.SetType(common::KeyEvent::NO_EVENT);
}

/////////////////////////////////////////////////
std::string IgnRenderer::Initialize()
{
  if (this->initialized)
    return std::string();

  // Currently only support one engine at a time
  rendering::RenderEngine *engine{nullptr};
  auto loadedEngines = rendering::loadedEngines();

  // Load engine if there's no engine yet
  if (loadedEngines.empty())
  {
    std::map<std::string, std::string> params;
    params["useCurrentGLContext"] = "1";
    params["winID"] = std::to_string(
        ignition::gui::App()->findChild<ignition::gui::MainWindow *>()->
        QuickWindow()->winId());
    engine = rendering::engine(this->engineName, params);
  }
  else
  {
    if (!this->engineName.empty() && loadedEngines.front() != this->engineName)
    {
      ignwarn << "Failed to load engine [" << this->engineName
              << "]. Using engine [" << loadedEngines.front()
              << "], which is already loaded. Currently only one engine is "
              << "supported at a time." << std::endl;
    }
    this->engineName = loadedEngines.front();
    engine = rendering::engine(loadedEngines.front());
  }

  if (!engine)
  {
    return "Engine [" + this->engineName + "] is not supported";
  }

  // Scene
  if (engine->SceneCount() > 0)
  {
<<<<<<< HEAD
    igndbg << "Create scene [" << this->sceneName << "]" << std::endl;
    scene = engine->CreateScene(this->sceneName);
    scene->SetAmbientLight(this->ambientLight);
    scene->SetBackgroundColor(this->backgroundColor);
    scene->SetCameraPassCountPerGpuFlush(6u);
=======
    return "Currently only one plugin providing a 3D scene is supported at a "
            "time.";
>>>>>>> 9b0cd1fe
  }

  igndbg << "Create scene [" << this->sceneName << "]" << std::endl;
  auto scene = engine->CreateScene(this->sceneName);
  if (nullptr == scene)
  {
    return "Failed to create scene [" + this->sceneName + "] for engine [" +
        this->engineName + "]";
  }
  scene->SetAmbientLight(this->ambientLight);
  scene->SetBackgroundColor(this->backgroundColor);

  if (this->skyEnable)
  {
    scene->SetSkyEnabled(true);
  }

  auto root = scene->RootVisual();

  // Camera
  this->dataPtr->camera = scene->CreateCamera();
  this->dataPtr->camera->SetUserData("user-camera", true);
  root->AddChild(this->dataPtr->camera);
  this->dataPtr->camera->SetLocalPose(this->cameraPose);
  this->dataPtr->camera->SetNearClipPlane(this->cameraNearClip);
  this->dataPtr->camera->SetFarClipPlane(this->cameraFarClip);
  this->dataPtr->camera->SetImageWidth(this->textureSize.width());
  this->dataPtr->camera->SetImageHeight(this->textureSize.height());
  this->dataPtr->camera->SetAntiAliasing(8);
  this->dataPtr->camera->SetHFOV(M_PI * 0.5);
  // setting the size and calling PreRender should cause the render texture to
  // be rebuilt
  this->dataPtr->camera->PreRender();
  this->textureId = this->dataPtr->camera->RenderTextureGLId();

  // Ray Query
  this->dataPtr->rayQuery = this->dataPtr->camera->Scene()->CreateRayQuery();

  this->initialized = true;
  return std::string();
}

/////////////////////////////////////////////////
void IgnRenderer::Destroy()
{
  auto engine = rendering::engine(this->engineName);
  if (!engine)
    return;
  auto scene = engine->SceneByName(this->sceneName);
  if (!scene)
    return;
  scene->DestroySensor(this->dataPtr->camera);

  // If that was the last sensor, destroy scene
  if (scene->SensorCount() == 0)
  {
    igndbg << "Destroy scene [" << scene->Name() << "]" << std::endl;
    engine->DestroyScene(scene);

    // TODO(anyone) If that was the last scene, terminate engine?
  }
}

/////////////////////////////////////////////////
void IgnRenderer::NewHoverEvent(const math::Vector2i &_hoverPos)
{
  std::lock_guard<std::mutex> lock(this->dataPtr->mutex);
  this->dataPtr->mouseHoverPos = _hoverPos;
  this->dataPtr->hoverDirty = true;
}

/////////////////////////////////////////////////
void IgnRenderer::NewDropEvent(const std::string &_dropText,
  const math::Vector2i &_dropPos)
{
  std::lock_guard<std::mutex> lock(this->dataPtr->mutex);
  this->dataPtr->dropText = _dropText;
  this->dataPtr->mouseDropPos = _dropPos;
  this->dataPtr->dropDirty = true;
}

/////////////////////////////////////////////////
void IgnRenderer::NewMouseEvent(const common::MouseEvent &_e)
{
  std::lock_guard<std::mutex> lock(this->dataPtr->mutex);
  this->dataPtr->mouseEvent = _e;
  this->dataPtr->mouseDirty = true;
}

/////////////////////////////////////////////////
RenderThread::RenderThread()
{
  RenderWindowItem::Implementation::threads << this;
  qRegisterMetaType<RenderSync*>("RenderSync*");
}

/////////////////////////////////////////////////
void RenderThread::SetErrorCb(std::function<void(const QString&)> _cb)
{
  this->errorCb = _cb;
}

/////////////////////////////////////////////////
void RenderThread::RenderNext(RenderSync *_renderSync)
{
  this->context->makeCurrent(this->surface);

  if (!this->ignRenderer.initialized)
  {
    // Initialize renderer
    auto loadingError = this->ignRenderer.Initialize();
    if (!loadingError.empty())
    {
      this->errorCb(QString::fromStdString(loadingError));
      return;
    }
  }

  // check if engine has been successfully initialized
  if (!this->ignRenderer.initialized)
  {
    ignerr << "Unable to initialize renderer" << std::endl;
    return;
  }

  this->ignRenderer.Render(_renderSync);

  emit TextureReady(this->ignRenderer.textureId, this->ignRenderer.textureSize);
}

/////////////////////////////////////////////////
void RenderThread::ShutDown()
{
  if (this->context && this->surface)
    this->context->makeCurrent(this->surface);

  this->ignRenderer.Destroy();

  if (this->context)
  {
    this->context->doneCurrent();
    delete this->context;
  }

  // schedule this to be deleted only after we're done cleaning up
  if (this->surface)
    this->surface->deleteLater();

  // Stop event processing, move the thread to GUI and make sure it is deleted.
  this->exit();
  if (this->ignRenderer.initialized)
    this->moveToThread(QGuiApplication::instance()->thread());
}

/////////////////////////////////////////////////
void RenderThread::SizeChanged()
{
  auto item = qobject_cast<QQuickItem *>(this->sender());
  if (!item)
  {
    ignerr << "Internal error, sender is not QQuickItem." << std::endl;
    return;
  }

  if (item->width() <= 0 || item->height() <= 0)
    return;

  this->ignRenderer.textureSize = QSize(item->width(), item->height());
  this->ignRenderer.textureDirty = true;
}

/////////////////////////////////////////////////
TextureNode::TextureNode(QQuickWindow *_window, RenderSync &_renderSync)
    : renderSync(_renderSync), window(_window)
{
  // Our texture node must have a texture, so use the default 0 texture.
#if QT_VERSION < QT_VERSION_CHECK(5, 14, 0)
  this->texture = this->window->createTextureFromId(0, QSize(1, 1));
#else
  void * nativeLayout;
  this->texture = this->window->createTextureFromNativeObject(
      QQuickWindow::NativeObjectTexture, &nativeLayout, 0, QSize(1, 1),
      QQuickWindow::TextureIsOpaque);
#endif
  this->setTexture(this->texture);
}

/////////////////////////////////////////////////
TextureNode::~TextureNode()
{
  delete this->texture;
}

/////////////////////////////////////////////////
void TextureNode::NewTexture(uint _id, const QSize &_size)
{
  this->mutex.lock();
  this->id = _id;
  this->size = _size;
  this->mutex.unlock();

  // We cannot call QQuickWindow::update directly here, as this is only allowed
  // from the rendering thread or GUI thread.
  emit PendingNewTexture();
}

/////////////////////////////////////////////////
void TextureNode::PrepareNode()
{
  this->mutex.lock();
  uint newId = this->id;
  QSize sz = this->size;
  this->id = 0;
  this->mutex.unlock();
  if (newId)
  {
    delete this->texture;
    // note: include QQuickWindow::TextureHasAlphaChannel if the rendered
    // content has alpha.
#if QT_VERSION < QT_VERSION_CHECK(5, 14, 0)
    this->texture = this->window->createTextureFromId(
        newId, sz, QQuickWindow::TextureIsOpaque);
#else
    // TODO(anyone) Use createTextureFromNativeObject
    // https://github.com/ignitionrobotics/ign-gui/issues/113
#ifndef _WIN32
# pragma GCC diagnostic push
# pragma GCC diagnostic ignored "-Wdeprecated-declarations"
#endif
    this->texture = this->window->createTextureFromId(
        newId, sz, QQuickWindow::TextureIsOpaque);
#ifndef _WIN32
# pragma GCC diagnostic pop
#endif

#endif
    this->setTexture(this->texture);

    this->markDirty(DirtyMaterial);

    // This will notify the rendering thread that the texture is now being
    // rendered and it can start rendering to the other one.
    // emit TextureInUse(&this->renderSync); See comment below
  }
  // NOTE: The original code from Qt samples only emitted when
  // newId is not null.
  //
  // This is correct... for their case.
  // However we need to synchronize the threads when resolution changes,
  // and we're also currently doing everything in lockstep (i.e. both Qt
  // and worker thread are serialized,
  // see https://github.com/ignitionrobotics/ign-rendering/issues/304 )
  //
  // We need to emit even if newId == 0 because it's safe as long as both
  // threads are forcefully serialized and otherwise we may get a
  // deadlock (this func. called twice in a row with the worker thread still
  // finishing the 1st iteration, may result in a deadlock for newer versions
  // of Qt; as WaitForWorkerThread will be called with no corresponding
  // WaitForQtThreadAndBlock as the worker thread thinks there are
  // no more jobs to do.
  //
  // If we want these to run in worker thread and stay resolution-synchronized,
  // we probably should use a different method of signals and slots
  // to send work to the worker thread and get results back
  emit TextureInUse(&this->renderSync);

  this->renderSync.WaitForWorkerThread();
}

/////////////////////////////////////////////////
RenderWindowItem::RenderWindowItem(QQuickItem *_parent)
  : QQuickItem(_parent), dataPtr(utils::MakeUniqueImpl<Implementation>())
{
  this->setAcceptedMouseButtons(Qt::AllButtons);
  this->setFlag(ItemHasContents);
  this->dataPtr->renderThread = new RenderThread();
}

/////////////////////////////////////////////////
RenderWindowItem::~RenderWindowItem()
{
  this->StopRendering();
}

/////////////////////////////////////////////////
void RenderWindowItem::StopRendering()
{
  // Disconnect our QT connections.
  for(auto conn : this->dataPtr->connections)
    QObject::disconnect(conn);

  this->dataPtr->renderSync.Shutdown();
  QMetaObject::invokeMethod(this->dataPtr->renderThread,
                            "ShutDown",
                            Qt::QueuedConnection);

  this->dataPtr->renderThread->wait();
}

/////////////////////////////////////////////////
void RenderWindowItem::Ready()
{
  this->dataPtr->renderThread->surface = new QOffscreenSurface();
  this->dataPtr->renderThread->surface->setFormat(
      this->dataPtr->renderThread->context->format());
  this->dataPtr->renderThread->surface->create();

  this->dataPtr->renderThread->ignRenderer.textureSize =
      QSize(std::max({this->width(), 1.0}), std::max({this->height(), 1.0}));

  this->dataPtr->renderThread->moveToThread(this->dataPtr->renderThread);

  this->connect(this, &QQuickItem::widthChanged,
      this->dataPtr->renderThread, &RenderThread::SizeChanged);
  this->connect(this, &QQuickItem::heightChanged,
      this->dataPtr->renderThread, &RenderThread::SizeChanged);

  this->dataPtr->renderThread->start();
  this->update();
}

/////////////////////////////////////////////////
QSGNode *RenderWindowItem::updatePaintNode(QSGNode *_node,
    QQuickItem::UpdatePaintNodeData * /*_data*/)
{
  TextureNode *node = static_cast<TextureNode *>(_node);

  if (!this->dataPtr->renderThread->context)
  {
    QOpenGLContext *current = this->window()->openglContext();
    // Some GL implementations require that the currently bound context is
    // made non-current before we set up sharing, so we doneCurrent here
    // and makeCurrent down below while setting up our own context.
    current->doneCurrent();

    this->dataPtr->renderThread->context = new QOpenGLContext();
    this->dataPtr->renderThread->context->setFormat(current->format());
    this->dataPtr->renderThread->context->setShareContext(current);
    this->dataPtr->renderThread->context->create();
    this->dataPtr->renderThread->context->moveToThread(
        this->dataPtr->renderThread);

    current->makeCurrent(this->window());

    QMetaObject::invokeMethod(this, "Ready");
    return nullptr;
  }

  if (!node)
  {
    node = new TextureNode(this->window(), this->dataPtr->renderSync);

    // Set up connections to get the production of render texture in sync with
    // vsync on the rendering thread.
    //
    // When a new texture is ready on the rendering thread, we use a direct
    // connection to the texture node to let it know a new texture can be used.
    // The node will then emit PendingNewTexture which we bind to
    // QQuickWindow::update to schedule a redraw.
    //
    // When the scene graph starts rendering the next frame, the PrepareNode()
    // function is used to update the node with the new texture. Once it
    // completes, it emits TextureInUse() which we connect to the rendering
    // thread's RenderNext() to have it start producing content into its render
    // texture.
    //
    // This rendering pipeline is throttled by vsync on the scene graph
    // rendering thread.

    this->dataPtr->connections << this->connect(this->dataPtr->renderThread,
        &RenderThread::TextureReady, node, &TextureNode::NewTexture,
        Qt::DirectConnection);
    this->dataPtr->connections << this->connect(node,
        &TextureNode::PendingNewTexture, this->window(),
        &QQuickWindow::update, Qt::QueuedConnection);
    this->dataPtr->connections << this->connect(this->window(),
        &QQuickWindow::beforeRendering, node, &TextureNode::PrepareNode,
        Qt::DirectConnection);
    this->dataPtr->connections << this->connect(node,
        &TextureNode::TextureInUse, this->dataPtr->renderThread,
        &RenderThread::RenderNext, Qt::QueuedConnection);

    // Get the production of FBO textures started..
    QMetaObject::invokeMethod(this->dataPtr->renderThread, "RenderNext",
      Qt::QueuedConnection,
      Q_ARG(RenderSync*, &node->renderSync));
  }

  node->setRect(this->boundingRect());

  return node;
}

/////////////////////////////////////////////////
void RenderWindowItem::SetBackgroundColor(const math::Color &_color)
{
  this->dataPtr->renderThread->ignRenderer.backgroundColor = _color;
}

/////////////////////////////////////////////////
void RenderWindowItem::SetAmbientLight(const math::Color &_ambient)
{
  this->dataPtr->renderThread->ignRenderer.ambientLight = _ambient;
}

/////////////////////////////////////////////////
void RenderWindowItem::SetEngineName(const std::string &_name)
{
  this->dataPtr->renderThread->ignRenderer.engineName = _name;
}

/////////////////////////////////////////////////
void RenderWindowItem::SetSceneName(const std::string &_name)
{
  this->dataPtr->renderThread->ignRenderer.sceneName = _name;
}

/////////////////////////////////////////////////
void RenderWindowItem::SetCameraPose(const math::Pose3d &_pose)
{
  this->dataPtr->renderThread->ignRenderer.cameraPose = _pose;
}

/////////////////////////////////////////////////
void RenderWindowItem::SetCameraNearClip(double _near)
{
  this->dataPtr->renderThread->ignRenderer.cameraNearClip = _near;
}

/////////////////////////////////////////////////
void RenderWindowItem::SetCameraFarClip(double _far)
{
  this->dataPtr->renderThread->ignRenderer.cameraFarClip = _far;
}

/////////////////////////////////////////////////
void RenderWindowItem::SetSkyEnabled(const bool &_sky)
{
  this->dataPtr->renderThread->ignRenderer.skyEnable = _sky;
}

/////////////////////////////////////////////////
MinimalScene::MinimalScene()
  : Plugin(), dataPtr(utils::MakeUniqueImpl<Implementation>())
{
  qmlRegisterType<RenderWindowItem>("RenderWindow", 1, 0, "RenderWindow");
}

/////////////////////////////////////////////////
void MinimalScene::LoadConfig(const tinyxml2::XMLElement *_pluginElem)
{
  RenderWindowItem *renderWindow =
      this->PluginItem()->findChild<RenderWindowItem *>();
  if (!renderWindow)
  {
    ignerr << "Unable to find Render Window item. "
           << "Render window will not be created" << std::endl;
    return;
  }
  renderWindow->SetErrorCb(std::bind(&MinimalScene::SetLoadingError, this,
      std::placeholders::_1));

  if (this->title.empty())
    this->title = "3D Scene";

  std::string cmdRenderEngine = gui::renderEngineName();
  // Custom parameters
  if (_pluginElem)
  {
    // Only pick engine from XML if none is set on the Window
    if (cmdRenderEngine.empty())
    {
      auto elem = _pluginElem->FirstChildElement("engine");
      if (nullptr != elem && nullptr != elem->GetText())
      {
        cmdRenderEngine = elem->GetText();
      }
    }

    auto elem = _pluginElem->FirstChildElement("scene");
    if (nullptr != elem && nullptr != elem->GetText())
      renderWindow->SetSceneName(elem->GetText());

    elem = _pluginElem->FirstChildElement("ambient_light");
    if (nullptr != elem && nullptr != elem->GetText())
    {
      math::Color ambient;
      std::stringstream colorStr;
      colorStr << std::string(elem->GetText());
      colorStr >> ambient;
      renderWindow->SetAmbientLight(ambient);
    }

    elem = _pluginElem->FirstChildElement("background_color");
    if (nullptr != elem && nullptr != elem->GetText())
    {
      math::Color bgColor;
      std::stringstream colorStr;
      colorStr << std::string(elem->GetText());
      colorStr >> bgColor;
      renderWindow->SetBackgroundColor(bgColor);
    }

    elem = _pluginElem->FirstChildElement("camera_pose");
    if (nullptr != elem && nullptr != elem->GetText())
    {
      math::Pose3d pose;
      std::stringstream poseStr;
      poseStr << std::string(elem->GetText());
      poseStr >> pose;
      renderWindow->SetCameraPose(pose);
    }

    elem = _pluginElem->FirstChildElement("camera_clip");
    if (nullptr != elem && !elem->NoChildren())
    {
      auto child = elem->FirstChildElement("near");
      if (nullptr != child && nullptr != child->GetText())
      {
        double n;
        std::stringstream nearStr;
        nearStr << std::string(child->GetText());
        nearStr >> n;
        if (nearStr.fail())
        {
          ignerr << "Unable to set <near> to '" << nearStr.str()
                 << "' using default near clip distance" << std::endl;
        }
        else
        {
          renderWindow->SetCameraNearClip(n);
        }
      }

      child = elem->FirstChildElement("far");
      if (nullptr != child && nullptr != child->GetText())
      {
        double f;
        std::stringstream farStr;
        farStr << std::string(child->GetText());
        farStr >> f;
        if (farStr.fail())
        {
          ignerr << "Unable to set <far> to '" << farStr.str()
                 << "' using default far clip distance" << std::endl;
        }
        else
        {
          renderWindow->SetCameraFarClip(f);
        }
      }
    }

    elem = _pluginElem->FirstChildElement("sky");
    if (nullptr != elem && nullptr != elem->GetText())
    {
      renderWindow->SetSkyEnabled(true);
      if (!elem->NoChildren())
        ignwarn << "Child elements of <sky> are not supported yet" << std::endl;
    }
  }

  renderWindow->SetEngineName(cmdRenderEngine);
  // there is a problem with displaying ogre2 render textures that are in
  // sRGB format. Workaround for now is to apply gamma correction
  // manually.
  // There maybe a better way to solve the problem by making OpenGL calls.
  if (cmdRenderEngine == std::string("ogre2"))
    this->PluginItem()->setProperty("gammaCorrect", true);
}

/////////////////////////////////////////////////
void RenderWindowItem::OnHovered(const ignition::math::Vector2i &_hoverPos)
{
  this->dataPtr->renderThread->ignRenderer.NewHoverEvent(_hoverPos);
}

/////////////////////////////////////////////////
void RenderWindowItem::OnDropped(const QString &_drop,
    const ignition::math::Vector2i &_dropPos)
{
  this->dataPtr->renderThread->ignRenderer.NewDropEvent(
    _drop.toStdString(), _dropPos);
}

/////////////////////////////////////////////////
void RenderWindowItem::SetErrorCb(std::function<void(const QString&)> _cb)
{
  this->dataPtr->renderThread->SetErrorCb(_cb);
}

/////////////////////////////////////////////////
void RenderWindowItem::mousePressEvent(QMouseEvent *_e)
{
  this->dataPtr->mouseEvent = convert(*_e);
  this->dataPtr->mouseEvent.SetPressPos(this->dataPtr->mouseEvent.Pos());

  this->dataPtr->renderThread->ignRenderer.NewMouseEvent(
      this->dataPtr->mouseEvent);
}

////////////////////////////////////////////////
void RenderWindowItem::keyPressEvent(QKeyEvent *_e)
{
  if (_e->isAutoRepeat())
    return;

  auto event = convert(*_e);
  this->HandleKeyPress(event);
}

////////////////////////////////////////////////
void RenderWindowItem::keyReleaseEvent(QKeyEvent *_e)
{
  if (_e->isAutoRepeat())
    return;

  auto event = convert(*_e);
  this->HandleKeyPress(event);
}

////////////////////////////////////////////////
void RenderWindowItem::mouseReleaseEvent(QMouseEvent *_e)
{
  // Store values that depend on previous events
  auto pressPos = this->dataPtr->mouseEvent.PressPos();
  auto dragging = this->dataPtr->mouseEvent.Dragging();

  this->dataPtr->mouseEvent = convert(*_e);
  this->dataPtr->mouseEvent.SetPressPos(pressPos);
  this->dataPtr->mouseEvent.SetDragging(dragging);

  this->dataPtr->renderThread->ignRenderer.NewMouseEvent(
      this->dataPtr->mouseEvent);
}

////////////////////////////////////////////////
void RenderWindowItem::mouseMoveEvent(QMouseEvent *_e)
{
  // Store values that depend on previous events
  auto pressPos = this->dataPtr->mouseEvent.PressPos();

  this->dataPtr->mouseEvent = convert(*_e);

  if (this->dataPtr->mouseEvent.Dragging())
    this->dataPtr->mouseEvent.SetPressPos(pressPos);

  this->dataPtr->renderThread->ignRenderer.NewMouseEvent(
      this->dataPtr->mouseEvent);
}

////////////////////////////////////////////////
void RenderWindowItem::wheelEvent(QWheelEvent *_e)
{
  this->forceActiveFocus();

  this->dataPtr->mouseEvent = convert(*_e);
  this->dataPtr->renderThread->ignRenderer.NewMouseEvent(
    this->dataPtr->mouseEvent);
}

////////////////////////////////////////////////
void RenderWindowItem::HandleKeyPress(const common::KeyEvent &_e)
{
  this->dataPtr->renderThread->ignRenderer.HandleKeyPress(_e);
}

////////////////////////////////////////////////
void RenderWindowItem::HandleKeyRelease(const common::KeyEvent &_e)
{
  this->dataPtr->renderThread->ignRenderer.HandleKeyRelease(_e);
}

/////////////////////////////////////////////////
void MinimalScene::OnHovered(int _mouseX, int _mouseY)
{
  auto renderWindow = this->PluginItem()->findChild<RenderWindowItem *>();
  renderWindow->OnHovered({_mouseX, _mouseY});
}

/////////////////////////////////////////////////
void MinimalScene::OnDropped(const QString &_drop, int _mouseX, int _mouseY)
{
  auto renderWindow = this->PluginItem()->findChild<RenderWindowItem *>();
  renderWindow->OnDropped(_drop, {_mouseX, _mouseY});
}

/////////////////////////////////////////////////
void MinimalScene::OnFocusWindow()
{
  auto renderWindow = this->PluginItem()->findChild<RenderWindowItem *>();
  renderWindow->forceActiveFocus();
}

/////////////////////////////////////////////////
QString MinimalScene::LoadingError() const
{
  return this->loadingError;
}

/////////////////////////////////////////////////
void MinimalScene::SetLoadingError(const QString &_loadingError)
{
  if (!_loadingError.isEmpty())
  {
    auto renderWindow = this->PluginItem()->findChild<RenderWindowItem *>();
    if (nullptr != renderWindow)
      renderWindow->StopRendering();
  }
  this->loadingError = _loadingError;
  this->LoadingErrorChanged();
}

// Register this plugin
IGNITION_ADD_PLUGIN(ignition::gui::plugins::MinimalScene,
                    ignition::gui::Plugin)<|MERGE_RESOLUTION|>--- conflicted
+++ resolved
@@ -553,16 +553,8 @@
   // Scene
   if (engine->SceneCount() > 0)
   {
-<<<<<<< HEAD
-    igndbg << "Create scene [" << this->sceneName << "]" << std::endl;
-    scene = engine->CreateScene(this->sceneName);
-    scene->SetAmbientLight(this->ambientLight);
-    scene->SetBackgroundColor(this->backgroundColor);
-    scene->SetCameraPassCountPerGpuFlush(6u);
-=======
     return "Currently only one plugin providing a 3D scene is supported at a "
             "time.";
->>>>>>> 9b0cd1fe
   }
 
   igndbg << "Create scene [" << this->sceneName << "]" << std::endl;
@@ -574,6 +566,7 @@
   }
   scene->SetAmbientLight(this->ambientLight);
   scene->SetBackgroundColor(this->backgroundColor);
+  scene->SetCameraPassCountPerGpuFlush(6u);
 
   if (this->skyEnable)
   {
