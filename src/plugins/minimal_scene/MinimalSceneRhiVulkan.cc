/*
 * Copyright (C) 2022 Open Source Robotics Foundation
 *
 * Licensed under the Apache License, Version 2.0 (the "License");
 * you may not use this file except in compliance with the License.
 * You may obtain a copy of the License at
 *
 *     http://www.apache.org/licenses/LICENSE-2.0
 *
 * Unless required by applicable law or agreed to in writing, software
 * distributed under the License is distributed on an "AS IS" BASIS,
 * WITHOUT WARRANTIES OR CONDITIONS OF ANY KIND, either express or implied.
 * See the License for the specific language governing permissions and
 * limitations under the License.
 *
*/

#include "MinimalSceneRhiVulkan.hh"

#if GZ_GUI_HAVE_VULKAN

#include "EngineToQtInterface.hh"
#include "MinimalScene.hh"

#include <gz/common/Console.hh>
#include <gz/rendering/Camera.hh>

#include <QMutex>
#include <QQuickWindow>
#include <QSGTexture>
#include <QSize>

#include <vulkan/vulkan_core.h>

#include <memory>
#include <string>

/////////////////////////////////////////////////
namespace gz::gui::plugins
{
class GzCameraTextureRhiVulkanPrivate
{
  public: VkImage textureId = 0;
};

class RenderThreadRhiVulkanPrivate
{
  public: GzRenderer *renderer = nullptr;
  public: void *texturePtr = nullptr;
  public: QOffscreenSurface *surface = nullptr;
};

class TextureNodeRhiVulkanPrivate
{
  public: VkImage textureId = 0;
  public: VkImage newTextureId = 0;
  public: std::weak_ptr<rendering::Camera> lastCamera;
  public: QSize size {0, 0};
  public: QSize newSize {0, 0};
  public: QMutex mutex;
  public: QSGTexture *texture = nullptr;
  public: QQuickWindow *window = nullptr;

  public: void CreateTexture(VkImage *_id, QSize _size) {
    delete this->texture;
    this->texture = nullptr;


#if QT_VERSION >= QT_VERSION_CHECK(6, 0, 0)
    this->texture = QNativeInterface::QSGVulkanTexture::fromNative(
      *_id,
      VK_IMAGE_LAYOUT_SHADER_READ_ONLY_OPTIMAL,
      this->window,
      _size);
#else
    this->texture = this->window->createTextureFromNativeObject(
      QQuickWindow::NativeObjectTexture,
      static_cast<void *>(_id),  //
      VK_IMAGE_LAYOUT_READ_ONLY_OPTIMAL,
      _size);
#endif
    }
};


/////////////////////////////////////////////////
GzCameraTextureRhiVulkan::~GzCameraTextureRhiVulkan() = default;

/////////////////////////////////////////////////
GzCameraTextureRhiVulkan::GzCameraTextureRhiVulkan()
  : dataPtr(std::make_unique<GzCameraTextureRhiVulkanPrivate>())
{
}

/////////////////////////////////////////////////
void GzCameraTextureRhiVulkan::Update(rendering::CameraPtr _camera)
{
  // It says Metal but it also works for Vulkan in the exact same way
  _camera->RenderTextureMetalId(&this->dataPtr->textureId);
}

/////////////////////////////////////////////////
/////////////////////////////////////////////////
RenderThreadRhiVulkan::~RenderThreadRhiVulkan() = default;

/////////////////////////////////////////////////
RenderThreadRhiVulkan::RenderThreadRhiVulkan(GzRenderer *_renderer)
    : dataPtr(std::make_unique<RenderThreadRhiVulkanPrivate>())
{
  this->dataPtr->renderer = _renderer;
}

/////////////////////////////////////////////////
QOffscreenSurface *RenderThreadRhiVulkan::Surface() const
{
  return this->dataPtr->surface;
}

/////////////////////////////////////////////////
void RenderThreadRhiVulkan::SetSurface(QOffscreenSurface *_surface)
{
  this->dataPtr->surface = _surface;
}

/////////////////////////////////////////////////
std::string RenderThreadRhiVulkan::Initialize()
{
  auto loadingError = this->dataPtr->renderer->Initialize(*this);
  if (!loadingError.empty())
  {
    return loadingError;
  }

  return {};
}

/////////////////////////////////////////////////
void RenderThreadRhiVulkan::Update(rendering::CameraPtr _camera)
{
  // It says Metal but it also works for Vulkan in the exact same way
  _camera->RenderTextureMetalId(&this->dataPtr->texturePtr);
}

/////////////////////////////////////////////////
void RenderThreadRhiVulkan::RenderNext(RenderSync *_renderSync)
{
  if (!this->dataPtr->renderer->initialized)
  {
    this->Initialize();

    if (!this->dataPtr->renderer->initialized)
    {
      gzerr << "Unable to initialize renderer" << std::endl;
      return;
    }
  }

  // Call the renderer
  this->dataPtr->renderer->Render(_renderSync, *this);
}

/////////////////////////////////////////////////
void* RenderThreadRhiVulkan::TexturePtr() const
{
  return this->dataPtr->texturePtr;
}

/////////////////////////////////////////////////
QSize RenderThreadRhiVulkan::TextureSize() const
{
  return this->dataPtr->renderer->textureSize;
}

/////////////////////////////////////////////////
void RenderThreadRhiVulkan::ShutDown()
{
  this->dataPtr->renderer->Destroy();

  this->dataPtr->texturePtr = nullptr;

  // Schedule this to be deleted only after we're done cleaning up
  if (this->dataPtr->surface != nullptr)
  {
    this->dataPtr->surface->deleteLater();
  }
}

/////////////////////////////////////////////////
TextureNodeRhiVulkan::~TextureNodeRhiVulkan()
{
  delete this->dataPtr->texture;
  this->dataPtr->texture = nullptr;
}

/////////////////////////////////////////////////
TextureNodeRhiVulkan::TextureNodeRhiVulkan(QQuickWindow *_window,
                                           rendering::CameraPtr &_camera):
  dataPtr(std::make_unique<TextureNodeRhiVulkanPrivate>())
{
  this->dataPtr->window = _window;

  // It says Metal but it also works for Vulkan in the exact same way
  _camera->RenderTextureMetalId(&this->dataPtr->textureId);
  this->dataPtr->lastCamera = _camera;

<<<<<<< HEAD
  this->dataPtr->texture =
    QNativeInterface::QSGVulkanTexture::fromNative(
      this->dataPtr->textureId,
      VK_IMAGE_LAYOUT_SHADER_READ_ONLY_OPTIMAL,
      this->dataPtr->window,
      QSize(static_cast<int>(_camera->ImageWidth()),
            static_cast<int>(_camera->ImageHeight())));
=======
  this->dataPtr->CreateTexture(
    &this->dataPtr->textureId,
    QSize(static_cast<int>(_camera->ImageWidth()),
          static_cast<int>(_camera->ImageHeight())));
>>>>>>> dffd3a06
}

/////////////////////////////////////////////////
QSGTexture *TextureNodeRhiVulkan::Texture() const
{
  return this->dataPtr->texture;
}

/////////////////////////////////////////////////
bool TextureNodeRhiVulkan::HasNewTexture() const
{
  return (this->dataPtr->newTextureId != nullptr);
}

/////////////////////////////////////////////////
void TextureNodeRhiVulkan::NewTexture(
    void* _texturePtr, const QSize &_size)
{
  std::cout << "NewTexture" << std::endl;
  this->dataPtr->mutex.lock();
  this->dataPtr->textureId = reinterpret_cast<VkImage>(_texturePtr);
  this->dataPtr->size = _size;
  this->dataPtr->mutex.unlock();
}

/////////////////////////////////////////////////
void TextureNodeRhiVulkan::PrepareNode()
{
  std::cout << "PrepareNode" << std::endl;
  this->dataPtr->mutex.lock();
  this->dataPtr->newTextureId = this->dataPtr->textureId;
  this->dataPtr->newSize = this->dataPtr->size;
  this->dataPtr->textureId = nullptr;
  this->dataPtr->mutex.unlock();

  // Required: PrepareForExternalSampling ensures the texture is ready to
  // be sampled by Qt. Otherwise Qt could attempt to sample the texture
  // while the GPU is still drawing to it, or the caches aren't flushed, etc.
  auto lastCamera = this->dataPtr->lastCamera.lock();
  lastCamera->PrepareForExternalSampling();

  if (this->dataPtr->newTextureId != nullptr)
  {
<<<<<<< HEAD
    delete this->dataPtr->texture;
    this->dataPtr->texture =
      QNativeInterface::QSGVulkanTexture::fromNative(
        this->dataPtr->newTextureId,
        VK_IMAGE_LAYOUT_SHADER_READ_ONLY_OPTIMAL,
        this->dataPtr->window,
        this->dataPtr->newSize);
=======
    this->dataPtr->CreateTexture(
      &this->dataPtr->newTextureId, this->dataPtr->newSize);
>>>>>>> dffd3a06
  }
}
}  // namespace gz::gui::plugins
#endif  // GZ_GUI_HAVE_VULKAN<|MERGE_RESOLUTION|>--- conflicted
+++ resolved
@@ -203,20 +203,10 @@
   _camera->RenderTextureMetalId(&this->dataPtr->textureId);
   this->dataPtr->lastCamera = _camera;
 
-<<<<<<< HEAD
-  this->dataPtr->texture =
-    QNativeInterface::QSGVulkanTexture::fromNative(
-      this->dataPtr->textureId,
-      VK_IMAGE_LAYOUT_SHADER_READ_ONLY_OPTIMAL,
-      this->dataPtr->window,
-      QSize(static_cast<int>(_camera->ImageWidth()),
-            static_cast<int>(_camera->ImageHeight())));
-=======
   this->dataPtr->CreateTexture(
     &this->dataPtr->textureId,
     QSize(static_cast<int>(_camera->ImageWidth()),
           static_cast<int>(_camera->ImageHeight())));
->>>>>>> dffd3a06
 }
 
 /////////////////////////////////////////////////
@@ -260,18 +250,8 @@
 
   if (this->dataPtr->newTextureId != nullptr)
   {
-<<<<<<< HEAD
-    delete this->dataPtr->texture;
-    this->dataPtr->texture =
-      QNativeInterface::QSGVulkanTexture::fromNative(
-        this->dataPtr->newTextureId,
-        VK_IMAGE_LAYOUT_SHADER_READ_ONLY_OPTIMAL,
-        this->dataPtr->window,
-        this->dataPtr->newSize);
-=======
     this->dataPtr->CreateTexture(
       &this->dataPtr->newTextureId, this->dataPtr->newSize);
->>>>>>> dffd3a06
   }
 }
 }  // namespace gz::gui::plugins
