/*
 * Copyright (C) 2022 Open Source Robotics Foundation
 *
 * Licensed under the Apache License, Version 2.0 (the "License");
 * you may not use this file except in compliance with the License.
 * You may obtain a copy of the License at
 *
 *     http://www.apache.org/licenses/LICENSE-2.0
 *
 * Unless required by applicable law or agreed to in writing, software
 * distributed under the License is distributed on an "AS IS" BASIS,
 * WITHOUT WARRANTIES OR CONDITIONS OF ANY KIND, either express or implied.
 * See the License for the specific language governing permissions and
 * limitations under the License.
 *
*/

#include "MinimalSceneRhiOpenGL.hh"
#include <qsgtexture_platform.h>

#include "EngineToQtInterface.hh"
#include "MinimalScene.hh"

#include <gz/common/Console.hh>
#include <gz/rendering/Camera.hh>

#include <QMutex>
#include <QQuickWindow>
#include <QSGTexture>
#include <QSize>

#include <memory>
#include <string>

/////////////////////////////////////////////////
namespace gz::gui::plugins
{
  class GzCameraTextureRhiOpenGLPrivate
  {
    public: int textureId = 0;
  };

  class RenderThreadRhiOpenGLPrivate
  {
    public: GzRenderer *renderer = nullptr;
    public: void *texturePtr = nullptr;
    public: QOffscreenSurface *surface = nullptr;
    public: QOpenGLContext *context = nullptr;

    /// \brief For fallback support if we can't render directly to Qt API
    public: std::unique_ptr<EngineToQtInterface> engineToQtInterface;
  };

  class TextureNodeRhiOpenGLPrivate
  {
    public: GLuint textureId = 0;
    public: GLuint newTextureId = 0;
    public: QSize size {0, 0};
    public: QSize newSize {0, 0};
    public: QMutex mutex;
    public: QSGTexture *texture = nullptr;
    public: QQuickWindow *window = nullptr;

  public: void CreateTexture(GLuint *_id, QSize _size) {
    delete this->texture;
    this->texture = nullptr;


#if QT_VERSION >= QT_VERSION_CHECK(6, 0, 0)
    this->texture = QNativeInterface::QSGOpenGLTexture::fromNative(
      *_id,
      this->window,
      _size);
#else
  this->texture =
      this->window->createTextureFromNativeObject(
          QQuickWindow::NativeObjectTexture,
          static_cast<void*>(_id),
          0,
          _size);
#endif
    }

  };

/////////////////////////////////////////////////
GzCameraTextureRhiOpenGL::~GzCameraTextureRhiOpenGL() = default;

/////////////////////////////////////////////////
GzCameraTextureRhiOpenGL::GzCameraTextureRhiOpenGL()
  : dataPtr(std::make_unique<GzCameraTextureRhiOpenGLPrivate>())
{
}

/////////////////////////////////////////////////
void GzCameraTextureRhiOpenGL::Update(rendering::CameraPtr _camera)
{
  this->dataPtr->textureId = _camera->RenderTextureGLId();
}

/////////////////////////////////////////////////
/////////////////////////////////////////////////
RenderThreadRhiOpenGL::~RenderThreadRhiOpenGL() = default;

/////////////////////////////////////////////////
RenderThreadRhiOpenGL::RenderThreadRhiOpenGL(GzRenderer *_renderer)
    : dataPtr(std::make_unique<RenderThreadRhiOpenGLPrivate>())
{
  this->dataPtr->renderer = _renderer;
}

/////////////////////////////////////////////////
QOffscreenSurface *RenderThreadRhiOpenGL::Surface() const
{
  return this->dataPtr->surface;
}

/////////////////////////////////////////////////
void RenderThreadRhiOpenGL::SetSurface(QOffscreenSurface *_surface)
{
  this->dataPtr->surface = _surface;
}

/////////////////////////////////////////////////
QOpenGLContext *RenderThreadRhiOpenGL::Context() const
{
  return this->dataPtr->context;
}

/////////////////////////////////////////////////
void RenderThreadRhiOpenGL::SetContext(QOpenGLContext *_context)
{
  this->dataPtr->context = _context;
}

/////////////////////////////////////////////////
std::string RenderThreadRhiOpenGL::Initialize()
{
  this->dataPtr->context->makeCurrent(this->dataPtr->surface);

  this->dataPtr->engineToQtInterface.reset(
    new EngineToQtInterface(this->dataPtr->context));

  auto loadingError = this->dataPtr->renderer->Initialize(*this);
  if (!loadingError.empty())
  {
    return loadingError;
  }

  this->dataPtr->context->doneCurrent();
  return std::string();
}

/////////////////////////////////////////////////
void RenderThreadRhiOpenGL::Update(rendering::CameraPtr _camera)
{
  const GLuint glId = this->dataPtr->engineToQtInterface->TextureId(_camera);
  this->dataPtr->texturePtr = reinterpret_cast<void *>(
    static_cast<intptr_t>(glId));
}

/////////////////////////////////////////////////
void RenderThreadRhiOpenGL::RenderNext(RenderSync *_renderSync)
{
  this->dataPtr->context->makeCurrent(this->dataPtr->surface);

  if (!this->dataPtr->renderer->initialized)
  {
    this->Initialize();

    if (!this->dataPtr->renderer->initialized)
    {
      gzerr << "Unable to initialize renderer" << std::endl;
      return;
    }
  }

  // Call the renderer
  this->dataPtr->renderer->Render(_renderSync, *this);

  this->dataPtr->context->doneCurrent();
}

/////////////////////////////////////////////////
void* RenderThreadRhiOpenGL::TexturePtr() const
{
  return this->dataPtr->texturePtr;
}

/////////////////////////////////////////////////
QSize RenderThreadRhiOpenGL::TextureSize() const
{
  return this->dataPtr->renderer->textureSize;
}

/////////////////////////////////////////////////
void RenderThreadRhiOpenGL::ShutDown()
{
  this->dataPtr->renderer->Destroy();

  this->dataPtr->texturePtr = nullptr;

  if (this->dataPtr->context)
  {
    this->dataPtr->context->doneCurrent();
    delete this->dataPtr->context;
    this->dataPtr->context = nullptr;
  }

  // Schedule this to be deleted only after we're done cleaning up
  if (this->dataPtr->surface)
  {
    this->dataPtr->surface->deleteLater();
  }
}

/////////////////////////////////////////////////
TextureNodeRhiOpenGL::~TextureNodeRhiOpenGL()
{
  delete this->dataPtr->texture;
  this->dataPtr->texture = nullptr;
}

/////////////////////////////////////////////////
TextureNodeRhiOpenGL::TextureNodeRhiOpenGL(QQuickWindow *_window)
    : dataPtr(std::make_unique<TextureNodeRhiOpenGLPrivate>())
{
  this->dataPtr->window = _window;
<<<<<<< HEAD
  this->dataPtr->texture =
    QNativeInterface::QSGOpenGLTexture::fromNative(
      this->dataPtr->textureId,
      this->dataPtr->window,
      QSize(1, 1));
=======

  // Our texture node must have a texture, so use the default 0 texture.
  this->dataPtr->CreateTexture(
    &this->dataPtr->textureId, QSize(1, 1));
>>>>>>> dffd3a06
}

/////////////////////////////////////////////////
QSGTexture *TextureNodeRhiOpenGL::Texture() const
{
  return this->dataPtr->texture;
}

/////////////////////////////////////////////////
bool TextureNodeRhiOpenGL::HasNewTexture() const
{
  return (this->dataPtr->newTextureId != 0);
}

/////////////////////////////////////////////////
void TextureNodeRhiOpenGL::NewTexture(
    void* _texturePtr, const QSize &_size)
{
  this->dataPtr->mutex.lock();
  this->dataPtr->textureId =
    static_cast<GLuint>(reinterpret_cast<size_t>(_texturePtr));
  this->dataPtr->size = _size;
  this->dataPtr->mutex.unlock();
}

/////////////////////////////////////////////////
void TextureNodeRhiOpenGL::PrepareNode()
{
  this->dataPtr->mutex.lock();
  this->dataPtr->newTextureId = this->dataPtr->textureId;
  this->dataPtr->newSize = this->dataPtr->size;
  this->dataPtr->textureId = 0;
  this->dataPtr->mutex.unlock();

  if (this->dataPtr->newTextureId != 0)
  {
<<<<<<< HEAD
    delete this->dataPtr->texture;
    this->dataPtr->texture = nullptr;

    this->dataPtr->texture =
      QNativeInterface::QSGOpenGLTexture::fromNative(
        this->dataPtr->newTextureId,
        this->dataPtr->window,
        this->dataPtr->newSize);
=======
    this->dataPtr->CreateTexture(
      &this->dataPtr->newTextureId, this->dataPtr->newSize);
>>>>>>> dffd3a06
  }
}
}  // namespace gz::gui::plugins<|MERGE_RESOLUTION|>--- conflicted
+++ resolved
@@ -226,18 +226,10 @@
     : dataPtr(std::make_unique<TextureNodeRhiOpenGLPrivate>())
 {
   this->dataPtr->window = _window;
-<<<<<<< HEAD
-  this->dataPtr->texture =
-    QNativeInterface::QSGOpenGLTexture::fromNative(
-      this->dataPtr->textureId,
-      this->dataPtr->window,
-      QSize(1, 1));
-=======
 
   // Our texture node must have a texture, so use the default 0 texture.
   this->dataPtr->CreateTexture(
     &this->dataPtr->textureId, QSize(1, 1));
->>>>>>> dffd3a06
 }
 
 /////////////////////////////////////////////////
@@ -274,19 +266,8 @@
 
   if (this->dataPtr->newTextureId != 0)
   {
-<<<<<<< HEAD
-    delete this->dataPtr->texture;
-    this->dataPtr->texture = nullptr;
-
-    this->dataPtr->texture =
-      QNativeInterface::QSGOpenGLTexture::fromNative(
-        this->dataPtr->newTextureId,
-        this->dataPtr->window,
-        this->dataPtr->newSize);
-=======
     this->dataPtr->CreateTexture(
       &this->dataPtr->newTextureId, this->dataPtr->newSize);
->>>>>>> dffd3a06
   }
 }
 }  // namespace gz::gui::plugins