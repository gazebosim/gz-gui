--- conflicted
+++ resolved
@@ -2,11 +2,12 @@
 # shared libraries
 
 set (gtest_local_sources
-<<<<<<< HEAD
+  Grid3D_TEST
   ImageDisplay_TEST
   Publisher_TEST
   Requester_TEST
   Responder_TEST
+  Scene3D_TEST
   TimePanel_TEST
   TopicEcho_TEST
   TopicInterface_TEST
@@ -20,6 +21,7 @@
 
 ign_build_tests(TYPE UNIT
   SOURCES ${gtest_local_cc}
+  LIB_DEPS ${IGNITION-RENDERING_LIBRARIES}
   INCLUDE_DIRS
     # Used to make internal source file headers visible to the unit tests
     ${CMAKE_CURRENT_SOURCE_DIR}
@@ -31,22 +33,5 @@
 foreach(src ${gtest_local_sources})
   target_link_libraries(UNIT_${src} TINYXML2::TINYXML2)
 endforeach()
-=======
-  Grid3D_TEST.cc
-  ImageDisplay_TEST.cc
-  Publisher_TEST.cc
-  Requester_TEST.cc
-  Responder_TEST.cc
-  Scene3D_TEST.cc
-  TimePanel_TEST.cc
-  TopicEcho_TEST.cc
-  TopicInterface_TEST.cc
-  TopicsStats_TEST.cc
-  TopicViewer_TEST.cc
-)
-
-ign_build_tests(SOURCES ${gtest_local_sources}
-                LIB_DEPS ${IGNITION-RENDERING_LIBRARIES})
->>>>>>> 017e84ba
 
 add_subdirectory(plot)