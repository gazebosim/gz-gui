--- conflicted
+++ resolved
@@ -208,77 +208,4 @@
         }
       }
     }
-<<<<<<< HEAD
-=======
-
-    property int y_pos: 0
-
-    style: TreeViewStyle {
-        branchDelegate: Rectangle {
-          height: itemHeight
-          width: itemHeight
-          color: "transparent"
-          Image {
-            id: branchImage
-            fillMode: Image.Pad
-            anchors.right: parent.right
-            anchors.verticalCenter: parent.verticalCenter
-            sourceSize.height: itemHeight * 0.4
-            sourceSize.width: itemHeight * 0.4
-            source: styleData.isExpanded ? "minus.png" : "plus.png"
-          }
-          MouseArea {
-            anchors.fill: parent
-            hoverEnabled: true
-            propagateComposedEvents: true
-            onClicked: {
-              mouse.accepted = true
-
-              // set the current index & current selection and active focus for keyboard
-              // the reason for that to make the branch selection just like the item selection
-              // and to fix the animation as it uses item selection's info
-              tree.selection.select(styleData.index,ItemSelectionModel.ClearAndSelect)
-              tree.selection.setCurrentIndex(styleData.index,ItemSelectionModel.ClearAndSelect)
-              tree.__currentRow = styleData.row
-              item.forceActiveFocus();
-
-              expandCollapseMsg(styleData.index);
-            }
-          }
-        }
-    }
-
-    function expandCollapseMsg(index){
-        if (tree.isExpanded(index))
-            tree.collapse(index)
-        else
-            tree.expand(index);
-    }
-
-    Transition {
-        id: expandTransition
-        NumberAnimation {
-            property: "y";
-            from: (tree.__listView.currentItem) ? tree.__listView.currentItem.y : 0;
-            duration: 200;
-            easing.type: Easing.OutQuad
-        }
-    }
-
-    Transition {
-        id: displacedTransition
-        NumberAnimation {
-            property: "y";
-            duration: 200;
-            easing.type: Easing.OutQuad;
-        }
-    }
-
-    Component.onCompleted: {
-        tree.__listView.add = expandTransition;
-        tree.__listView.displaced = displacedTransition;
-        tree.__listView.removeDisplaced = displacedTransition;
-    }
-
->>>>>>> 3da95a22
 }