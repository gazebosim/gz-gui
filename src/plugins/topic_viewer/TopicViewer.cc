/*
 * Copyright (C) 2020 Open Source Robotics Foundation
 *
 * Licensed under the Apache License, Version 2.0 (the "License");
 * you may not use this file except in compliance with the License.
 * You may obtain a copy of the License at
 *
 *     http://www.apache.org/licenses/LICENSE-2.0
 *
 * Unless required by applicable law or agreed to in writing, software
 * distributed under the License is distributed on an "AS IS" BASIS,
 * WITHOUT WARRANTIES OR CONDITIONS OF ANY KIND, either express or implied.
 * See the License for the specific language governing permissions and
 * limitations under the License.
 *
*/

#include <QModelIndex>
#include <QStandardItem>
#include <QString>

#include <deque>
#include <gz/utils/ImplPtr.hh>
#include <map>
#include <string>
#include <vector>

#include <gz/common/Console.hh>
#include <gz/gui/Application.hh>
#include <gz/plugin/Register.hh>
#include <gz/msgs/Factory.hh>
#include <gz/transport/MessageInfo.hh>
#include <gz/transport/Node.hh>
#include <gz/transport/Publisher.hh>

#include "TopicViewer.hh"

namespace
{
constexpr const char * NAME_KEY = "name";
constexpr const char * TYPE_KEY = "type";
constexpr const char * TOPIC_KEY = "topic";
constexpr const char * PATH_KEY = "path";
constexpr const char * PLOT_KEY = "plottable";

constexpr uint8_t NAME_ROLE = 51;
constexpr uint8_t TYPE_ROLE = 52;
constexpr uint8_t TOPIC_ROLE = 53;
constexpr uint8_t PATH_ROLE = 54;
constexpr uint8_t PLOT_ROLE = 55;
}  // namespace

namespace gz::gui::plugins
{
/// \brief Model for the Topics and their Msgs and Fields
/// a tree model that represents the topics tree with its Msgs
/// Childeren and each msg node has its own fileds/msgs childeren
class TopicsModel : public QStandardItemModel
{
  /// \brief roles and names of the model
  public: QHash<int, QByteArray> roleNames() const override
  {
    return
      {
        {NAME_ROLE, NAME_KEY},
        {TYPE_ROLE, TYPE_KEY},
        {TOPIC_ROLE, TOPIC_KEY},
        {PATH_ROLE, PATH_KEY},
        {PLOT_ROLE, PLOT_KEY},
    };
  }
};

class TopicViewer::Implementation
{
  /// \brief Node for Commincation
  public: gz::transport::Node node;

  /// \brief Model to create it from the available topics and messages
  public: TopicsModel *model {nullptr};

  /// \brief Timer to update the model and keep track of its changes
  public: QTimer *timer {nullptr};

  /// \brief topic: msgType map to keep track of the model current topics
  public: std::map<std::string, std::string> currentTopics;

  /// \brief Create the fields model
  public: void CreateModel();

  /// \brief add a topic to the model
  /// \param[in] _topic topic name to be displayed
  /// \param[in] _msg topic's msg type
  public: void AddTopic(const std::string &_topic,
                       const std::string &_msg);

  /// \brief add a field/msg child to that parent item
  /// \param[in] _parentItem a parent for the added field/msg
  /// \param[in] _msgName the displayed name of the field/msg
  /// \param[in] _msgType field/msg type
  public: void AddField(QStandardItem *_parentItem,
                     const std::string &_msgName,
                     const std::string &_msgType);

  /// \brief factory method for creating an item
  /// \param[in] _name the display name
  /// \param[in] _type type of the field of the item
  /// \param[in] _path a set of concatenate strings of parent msgs
  /// names that lead to that field, starting from the most parent
  /// ex : if we have [Collision]msg contains [pose]msg contains [position]
  /// msg contains [x,y,z] fields, so the path of x = "pose-position-x"
  /// \param[in] _topic the name of the most parent item
  /// \return the created Item
  public: QStandardItem *FactoryItem(const std::string &_name,
                                    const std::string &_type,
                                    const std::string &_path = "",
                                    const std::string &_topic = "");

  /// \brief set the topic role name of the item with the most
  /// topic parent of that field item
  /// \param[in] _item item ref to set its topic
  public: void SetItemTopic(QStandardItem *_item);

  /// \brief set the path/ID of the givin item starting from
  /// the most topic parent to the field itself
  /// \param[in] _item item ref to set its path
  public: void SetItemPath(QStandardItem *_item);

  /// \brief get the topic name of selected item
  /// \param[in] _item ref to the item to get its parent topic
  public: std::string TopicName(const QStandardItem *_item) const;

  /// \brief full path starting from topic name till the msg name
  /// \param[in] _index index of the QStanadardItem
  /// \return string with all elements separated by '/'
  public: std::string ItemPath(const QStandardItem *_item) const;

  /// \brief check if the type is supported in the plotting types
  /// \param[in] _type the msg type to check if it is supported
  public: bool IsPlotable(
          const google::protobuf::FieldDescriptor::Type &_type);

  /// \brief supported types for plotting
  public: std::vector<google::protobuf::FieldDescriptor::Type> plotableTypes;
};

TopicViewer::TopicViewer()
  : dataPtr(gz::utils::MakeUniqueImpl<Implementation>())
{
  using namespace google::protobuf;
  this->dataPtr->plotableTypes.push_back(FieldDescriptor::Type::TYPE_DOUBLE);
  this->dataPtr->plotableTypes.push_back(FieldDescriptor::Type::TYPE_FLOAT);
  this->dataPtr->plotableTypes.push_back(FieldDescriptor::Type::TYPE_INT32);
  this->dataPtr->plotableTypes.push_back(FieldDescriptor::Type::TYPE_INT64);
  this->dataPtr->plotableTypes.push_back(FieldDescriptor::Type::TYPE_UINT32);
  this->dataPtr->plotableTypes.push_back(FieldDescriptor::Type::TYPE_UINT64);
  this->dataPtr->plotableTypes.push_back(FieldDescriptor::Type::TYPE_BOOL);

  this->dataPtr->CreateModel();

  gui::App()->Engine()->rootContext()->setContextProperty(
                "TopicsModel", this->dataPtr->model);

  this->dataPtr->timer = new QTimer();
  connect(this->dataPtr->timer, SIGNAL(timeout()), this, SLOT(UpdateModel()));
  this->dataPtr->timer->start(1000);
}

//////////////////////////////////////////////////
TopicViewer::~TopicViewer() = default;

//////////////////////////////////////////////////
void TopicViewer::LoadConfig(const tinyxml2::XMLElement *)
{
  if (this->title.empty())
    this->title = "Topic Viewer";
}

//////////////////////////////////////////////////
QStandardItemModel *TopicViewer::Model()
{
  return reinterpret_cast<QStandardItemModel *>(this->dataPtr->model);
}

//////////////////////////////////////////////////
void TopicViewer::Implementation::CreateModel()
{
  this->model = new TopicsModel();

  std::vector<std::string> topics;
  this->node.TopicList(topics);

  for (unsigned int i = 0; i < topics.size(); ++i)
  {
    std::vector<transport::MessagePublisher> publishers;
    std::vector<transport::MessagePublisher> subscribers;
    this->node.TopicInfo(topics[i], publishers, subscribers);
    if (!publishers.empty())
    {
      std::string msgType = publishers[0].MsgTypeName();
      this->AddTopic(topics[i], msgType);
    }
  }
}

//////////////////////////////////////////////////
void TopicViewer::Implementation::AddTopic(const std::string &_topic,
                           const std::string &_msg)
{
  QStandardItem *topicItem = this->FactoryItem(_topic, _msg);
  topicItem->setWhatsThis("Topic");
  QStandardItem *parent = this->model->invisibleRootItem();
  parent->appendRow(topicItem);

  this->AddField(topicItem , _msg, _msg);

  // store the topics to keep track of them
  this->currentTopics[_topic] = _msg;
}

//////////////////////////////////////////////////
void TopicViewer::Implementation::AddField(QStandardItem *_parentItem,
                           const std::string &_msgName,
                           const std::string &_msgType)
{
  QStandardItem *msgItem;

  // check if it is a topic, to skip the extra level of the topic Msg
  if (_parentItem->whatsThis() == "Topic")
  {
    msgItem = _parentItem;
    // make it different, so next iteration will make a new msg item
    msgItem->setWhatsThis("Msg");
  }
  else
  {
    msgItem = this->FactoryItem(_msgName, _msgType);
    _parentItem->appendRow(msgItem);
  }

  auto msg = msgs::Factory::New(_msgType);
  if (!msg)
  {
      gzwarn << "Null Msg: " << _msgType << std::endl;
      return;
  }

  auto msgDescriptor = msg->GetDescriptor();
  if (!msgDescriptor)
  {
    gzwarn << "Null Descriptor of Msg: " << _msgType << std::endl;
    return;
  }

  for (int i = 0 ; i < msgDescriptor->field_count(); ++i)
  {
    auto msgField = msgDescriptor->field(i);

    if (msgField->is_repeated())
      continue;

    auto messageType = msgField->message_type();

    if (messageType)
      this->AddField(msgItem, msgField->name(), messageType->full_name());

    else
    {
      auto msgFieldItem = this->FactoryItem(msgField->name(),
                                            msgField->type_name());
      msgItem->appendRow(msgFieldItem);

      this->SetItemPath(msgFieldItem);
      this->SetItemTopic(msgFieldItem);

      // to make the plottable items draggable
      if (this->IsPlotable(msgField->type()))
        msgFieldItem->setData(QVariant(true), PLOT_ROLE);
    }
  }
}

//////////////////////////////////////////////////
<<<<<<< HEAD
QStandardItem *TopicViewer::Implementation::FactoryItem(const std::string &_name,
                                               const std::string &_type,
                                               const std::string &_path,
                                               const std::string &_topic)
=======
QStandardItem *TopicViewer::Implementation::FactoryItem(
  const std::string &_name,
  const std::string &_type,
  const std::string &_path,
  const std::string &_topic)
>>>>>>> ce371799
{
  QString name = QString::fromStdString(_name);
  QString type = QString::fromStdString(_type);
  QString path = QString::fromStdString(_path);
  QString topic = QString::fromStdString(_topic);

  QStandardItem *item = new QStandardItem(name);

  item->setData(QVariant(name), NAME_ROLE);
  item->setData(QVariant(type), TYPE_ROLE);
  item->setData(QVariant(path), PATH_ROLE);
  item->setData(QVariant(topic), TOPIC_ROLE);
  item->setData(QVariant(false), PLOT_ROLE);

  return item;
}

//////////////////////////////////////////////////
void TopicViewer::Implementation::SetItemTopic(QStandardItem *_item)
{
  std::string topic = this->TopicName(_item);
  QVariant Topic(QString::fromStdString(topic));
  _item->setData(Topic, TOPIC_ROLE);
}

//////////////////////////////////////////////////
void TopicViewer::Implementation::SetItemPath(QStandardItem *_item)
{
  std::string path = this->ItemPath(_item);
  QVariant Path(QString::fromStdString(path));
  _item->setData(Path, PATH_ROLE);
}

//////////////////////////////////////////////////
std::string TopicViewer::Implementation::TopicName(
  const QStandardItem *_item) const
{
  QStandardItem *parent = _item->parent();

  // get the next parent until you reach the first level parent
  while (parent)
  {
    _item = parent;
    parent = parent->parent();
  }

  return _item->data(NAME_ROLE).toString().toStdString();
}

//////////////////////////////////////////////////
std::string TopicViewer::Implementation::ItemPath(
  const QStandardItem *_item) const
{
  std::deque<std::string> path;
  while (_item)
  {
    path.push_front(_item->data(NAME_ROLE).toString().toStdString());
    _item = _item->parent();
  }

  if (path.size())
    path.erase(path.begin());

  // convert to string
  std::string pathString;

  for (unsigned int i = 0; i < path.size()-1; ++i)
    pathString += path[i] + "-";

  if (path.size())
    pathString += path[path.size()-1];

  return pathString;
}

/////////////////////////////////////////////////
bool TopicViewer::Implementation::IsPlotable(
    const google::protobuf::FieldDescriptor::Type &_type)
{
  return std::find(this->plotableTypes.begin(), this->plotableTypes.end(),
                   _type) != this->plotableTypes.end();
}

/////////////////////////////////////////////////
void TopicViewer::UpdateModel()
{
  // get the current topics in the network
  std::vector<std::string> topics;
  this->dataPtr->node.TopicList(topics);

  // initialize the topics with the old topics & remove every matched topic
  // when you finish advertised topics the remaining topics will be removed
  std::map<std::string, std::string> topicsToRemove =
          this->dataPtr->currentTopics;

  for (unsigned int i = 0; i < topics.size(); ++i)
  {
    // get the msg type
    std::vector<transport::MessagePublisher> publishers;
    std::vector<transport::MessagePublisher> subscribers;
    this->dataPtr->node.TopicInfo(topics[i], publishers, subscribers);

    if (publishers.empty())
      continue;

    // ToDo: Go over all the publishers and also consider subscribers.
    // Review the way we're using "topicsToRemove" as the logic doesn't look
    // very clear to me.

    std::string msgType = publishers[0].MsgTypeName();

    // skip the matched topics
    if (this->dataPtr->currentTopics.count(topics[i]) &&
        this->dataPtr->currentTopics[topics[i]] == msgType)
    {
      topicsToRemove.erase(topics[i]);
      continue;
    }

    // new topic
    this->dataPtr->AddTopic(topics[i], msgType);
  }

  // remove the topics that don't exist in the network
  for (const auto &topic : topicsToRemove)
  {
    auto *root = this->dataPtr->model->invisibleRootItem();

    // search for the topic in the model
    for (int i = 0; i < root->rowCount(); ++i)
    {
      auto *child = root->child(i);

      if (child->data(NAME_ROLE).toString().toStdString() == topic.first &&
          child->data(TYPE_ROLE).toString().toStdString() == topic.second)
      {
        // remove from model
        root->removeRow(i);
        // remove from topics as it is a dangling topic
        this->dataPtr->currentTopics.erase(topic.first);
        break;
      }
    }
  }
}
}  // namespace gz::gui::plugins

// Register this plugin
GZ_ADD_PLUGIN(gz::gui::plugins::TopicViewer,
              gz::gui::Plugin)<|MERGE_RESOLUTION|>--- conflicted
+++ resolved
@@ -281,18 +281,11 @@
 }
 
 //////////////////////////////////////////////////
-<<<<<<< HEAD
-QStandardItem *TopicViewer::Implementation::FactoryItem(const std::string &_name,
-                                               const std::string &_type,
-                                               const std::string &_path,
-                                               const std::string &_topic)
-=======
 QStandardItem *TopicViewer::Implementation::FactoryItem(
   const std::string &_name,
   const std::string &_type,
   const std::string &_path,
   const std::string &_topic)
->>>>>>> ce371799
 {
   QString name = QString::fromStdString(_name);
   QString type = QString::fromStdString(_type);
