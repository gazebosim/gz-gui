--- conflicted
+++ resolved
@@ -109,11 +109,7 @@
       this->dataPtr->timer->stop();
       this->disconnect(this->dataPtr->timer, 0, 0, 0);
     }
-<<<<<<< HEAD
-    this->dataPtr->pub = gz::transport::Node::Publisher();
-=======
     this->dataPtr->pub = transport::Node::Publisher();
->>>>>>> 4232d2a4
     return;
   }
 
@@ -122,11 +118,7 @@
   auto msgData = this->dataPtr->msgData.toStdString();
 
   // Check it's possible to create message
-<<<<<<< HEAD
-  auto msg = gz::msgs::Factory::New(msgType, msgData);
-=======
   auto msg = msgs::Factory::New(msgType, msgData);
->>>>>>> 4232d2a4
   if (!msg || (msg->DebugString() == "" && msgData != ""))
   {
     gzerr << "Unable to create message of type[" << msgType << "] "
@@ -157,11 +149,7 @@
   this->dataPtr->timer->setInterval(1000/this->dataPtr->frequency);
   this->connect(this->dataPtr->timer, &QTimer::timeout, [=]()
   {
-<<<<<<< HEAD
-    auto newMsg = gz::msgs::Factory::New(msgType, msgData);
-=======
     auto newMsg = msgs::Factory::New(msgType, msgData);
->>>>>>> 4232d2a4
     this->dataPtr->pub.Publish(*newMsg);
   });
   this->dataPtr->timer->start();
@@ -220,10 +208,5 @@
 }
 
 // Register this plugin
-<<<<<<< HEAD
-GZ_ADD_PLUGIN(gz::gui::plugins::Publisher,
-                    gz::gui::Plugin)
-=======
-IGNITION_ADD_PLUGIN(Publisher,
-                    gui::Plugin)
->>>>>>> 4232d2a4
+GZ_ADD_PLUGIN(Publisher,
+              gui::Plugin)