/*
 * Copyright (C) 2017 Open Source Robotics Foundation
 *
 * Licensed under the Apache License, Version 2.0 (the "License");
 * you may not use this file except in compliance with the License.
 * You may obtain a copy of the License at
 *
 *     http://www.apache.org/licenses/LICENSE-2.0
 *
 * Unless required by applicable law or agreed to in writing, software
 * distributed under the License is distributed on an "AS IS" BASIS,
 * WITHOUT WARRANTIES OR CONDITIONS OF ANY KIND, either express or implied.
 * See the License for the specific language governing permissions and
 * limitations under the License.
 *
*/

#include <gtest/gtest.h>
<<<<<<< HEAD
#include <QRegularExpression>
=======
>>>>>>> dffd3a06

#include <gz/msgs/stringmsg.pb.h>

#include <gz/common/Console.hh>
#include <gz/common/Filesystem.hh>
#include <gz/transport/Node.hh>
#include <gz/utils/ExtraTestMacros.hh>

#include "gz/gui/Application.hh"
#include "gz/gui/MainWindow.hh"
#include "gz/gui/Plugin.hh"
#include "test_config.hh"  // NOLINT(build/include)
#include "TopicEcho.hh"

int g_argc = 1;
char* g_argv[] =
{
  reinterpret_cast<char*>(const_cast<char*>("./TopicEcho_TEST")),
};

using namespace gz;
using namespace gui;

/////////////////////////////////////////////////
TEST(TopicEchoTest, GZ_UTILS_TEST_DISABLED_ON_WIN32(Load))
{
  common::Console::SetVerbosity(4);

  Application app(g_argc, g_argv);
  app.AddPluginPath(
    common::joinPaths(std::string(PROJECT_BINARY_PATH), "lib"));

  // Load plugin
  EXPECT_TRUE(app.LoadPlugin("TopicEcho"));

  // Get main window
  auto win = app.findChild<MainWindow *>();
  ASSERT_NE(win, nullptr);

  // Get plugin
  auto plugins = win->findChildren<Plugin *>();
  EXPECT_EQ(plugins.size(), 1);

  auto plugin = plugins[0];
  EXPECT_EQ(plugin->Title(), "Topic echo");

  // Cleanup
  plugins.clear();
}

/////////////////////////////////////////////////
TEST(TopicEchoTest, GZ_UTILS_TEST_DISABLED_ON_WIN32(Echo))
{
  common::Console::SetVerbosity(4);

  Application app(g_argc, g_argv);
  app.AddPluginPath(
    common::joinPaths(std::string(PROJECT_BINARY_PATH), "lib"));

  // Load plugin
  EXPECT_TRUE(app.LoadPlugin("TopicEcho"));

  // Get main window
  auto win = app.findChild<MainWindow *>();
  ASSERT_NE(win, nullptr);

  // Get plugin
  auto plugins = win->findChildren<plugins::TopicEcho *>();
  EXPECT_EQ(plugins.size(), 1);

  auto plugin = plugins[0];
  EXPECT_EQ(plugin->Title(), "Topic echo");

  // Widgets
  auto echoSwitch = plugin->PluginItem()->findChild<QObject *>("echoSwitch");
  ASSERT_NE(echoSwitch, nullptr);
  QVariant objProp = echoSwitch->property("text");
  EXPECT_TRUE(objProp.isValid());
  EXPECT_EQ(objProp.toString().toStdString(), "Echo");

  auto msgList = plugin->PluginItem()->findChild<QQuickItem *>("listView");
  ASSERT_NE(msgList, nullptr);
  objProp = msgList->property("model");
  EXPECT_TRUE(objProp.isValid());
  auto msgStringList = objProp.value<QStringListModel *>();
  ASSERT_NE(msgStringList, nullptr);
  EXPECT_EQ(msgStringList->rowCount(), 0);

  auto bufferField = plugin->PluginItem()->findChild<QObject *>("bufferField");
  ASSERT_NE(bufferField, nullptr);
  auto bufferProp = bufferField->property("value");
  EXPECT_TRUE(bufferProp.isValid());
  EXPECT_EQ(bufferProp.toInt(), 10);

  auto pauseCheck = plugin->PluginItem()->findChild<QObject *>("pauseCheck");
  ASSERT_NE(pauseCheck, nullptr);
  auto pauseProp = pauseCheck->property("checked");
  EXPECT_TRUE(pauseProp.isValid());
  EXPECT_FALSE(pauseProp.toBool());
  EXPECT_FALSE(plugin->Paused());

  // Start echoing
  plugin->OnEcho(true);

  // Publish string
  transport::Node node;
  auto pub = node.Advertise<msgs::StringMsg>("/echo");
  msgs::StringMsg msg;
  msg.set_data("example string");
  pub.Publish(msg);

  int sleep = 0;
  int maxSleep = 30;
  while (msgStringList->rowCount() == 0 && sleep < maxSleep)
  {
    std::this_thread::sleep_for(std::chrono::milliseconds(100));
    QCoreApplication::processEvents();
    ++sleep;
  }

  // Check message was echoed
  ASSERT_EQ(msgStringList->rowCount(), 1);
  EXPECT_EQ(msgStringList->stringList().at(0).toStdString(),
            "data: \"example string\"\n");

  // Publish more than buffer size (messages numbered 0 to 14)
  for (auto i = 0; i < bufferProp.toInt() + 5; ++i)
  {
    msg.Clear();
    msg.set_data("many messages: " + std::to_string(i));
    pub.Publish(msg);
  }

<<<<<<< HEAD
  auto regExp13 = QRegularExpression::wildcardToRegularExpression("*13");
  auto regExp14 = QRegularExpression::wildcardToRegularExpression("*14");

=======
>>>>>>> dffd3a06
  // Wait until all 15 messages are received
  // To avoid flakiness due to messages coming out of order, we check for both
  // 13 and 14. There's a chance a lower number comes afterwards, but that's
  // just bad luck.
  sleep = 0;
  while (msgStringList->stringList().filter("13").count() == 0
      && msgStringList->stringList().filter("14").count() == 0
      && sleep < maxSleep)
  {
    std::this_thread::sleep_for(std::chrono::milliseconds(100));
    QCoreApplication::processEvents();
    ++sleep;
  }
  EXPECT_LT(sleep, maxSleep);

  // Check we have only 10 messages listed
  ASSERT_EQ(msgStringList->rowCount(), 10);

  // We can't guarantee the order of messages
  // We expect that out of the 10 messages last, at least 6 belong to the [5-14]
  // range
  unsigned int count = 0;
  for (auto i = 5; i < 15; ++i)
  {
<<<<<<< HEAD
    auto regExp =
      QRegularExpression::wildcardToRegularExpression("*" + QString::number(i));
    if (msgStringList->stringList().filter(regExp).count() > 0)
=======
    if (msgStringList->stringList().filter(QString::number(i)).count() > 0)
>>>>>>> dffd3a06
      ++count;
  }
  EXPECT_GE(count, 6u);

  // Increase buffer
  bufferField->setProperty("value", 20);
  bufferProp = bufferField->property("value");
  EXPECT_TRUE(bufferProp.isValid());
  EXPECT_EQ(bufferProp.toInt(), 20);

  // Publish another message and now it fits
  msg.Clear();
  msg.set_data("new message");
  pub.Publish(msg);

  sleep = 0;
  while (msgStringList->rowCount() < 11 && sleep < maxSleep)
  {
    std::this_thread::sleep_for(std::chrono::milliseconds(100));
    QCoreApplication::processEvents();
    ++sleep;
  }

  // We have 11 messages
  ASSERT_EQ(msgStringList->rowCount(), 11);

  // The last one is guaranteed to be the new message
  EXPECT_EQ(msgStringList->stringList().constLast().toStdString(),
            "data: \"new message\"\n")
            << msgStringList->stringList().constLast().toStdString();

  // Pause
  plugin->SetPaused(true);
  pauseProp = pauseCheck->property("checked");
  EXPECT_TRUE(pauseProp.toBool());

  // Publish another message and check it is not received
  msg.Clear();
  msg.set_data("dropped message");
  pub.Publish(msg);

  sleep = 0;
  while (sleep < maxSleep)
  {
    std::this_thread::sleep_for(std::chrono::milliseconds(5));
    QCoreApplication::processEvents();
    ++sleep;
  }
  ASSERT_EQ(msgStringList->rowCount(), 11);
  EXPECT_EQ(msgStringList->stringList().constLast().toStdString(),
            "data: \"new message\"\n")
            << msgStringList->stringList().constLast().toStdString();

  // Decrease buffer
  bufferField->setProperty("value", 5);
  bufferProp = bufferField->property("value");
  EXPECT_TRUE(bufferProp.isValid());
  EXPECT_EQ(bufferProp.toInt(), 5);

  // Publish another message to decrease message list
  plugin->SetPaused(false);
  msg.Clear();
  msg.set_data("new message 2");
  pub.Publish(msg);

  sleep = 0;
  while (msgStringList->rowCount() != 5 && sleep < maxSleep)
  {
    std::this_thread::sleep_for(std::chrono::milliseconds(100));
    QCoreApplication::processEvents();
    ++sleep;
  }

  // Check we have less messages
  ASSERT_EQ(msgStringList->rowCount(), 5);

  // The last message is still the new one
  EXPECT_EQ(msgStringList->stringList().constLast().toStdString(),
            "data: \"new message 2\"\n")
            << msgStringList->stringList().constLast().toStdString();

  // Stop echoing
  plugin->OnEcho(false);
  EXPECT_EQ(msgStringList->rowCount(), 0);

  // Cleanup
  plugins.clear();
}<|MERGE_RESOLUTION|>--- conflicted
+++ resolved
@@ -16,10 +16,6 @@
 */
 
 #include <gtest/gtest.h>
-<<<<<<< HEAD
-#include <QRegularExpression>
-=======
->>>>>>> dffd3a06
 
 #include <gz/msgs/stringmsg.pb.h>
 
@@ -153,12 +149,6 @@
     pub.Publish(msg);
   }
 
-<<<<<<< HEAD
-  auto regExp13 = QRegularExpression::wildcardToRegularExpression("*13");
-  auto regExp14 = QRegularExpression::wildcardToRegularExpression("*14");
-
-=======
->>>>>>> dffd3a06
   // Wait until all 15 messages are received
   // To avoid flakiness due to messages coming out of order, we check for both
   // 13 and 14. There's a chance a lower number comes afterwards, but that's
@@ -183,13 +173,7 @@
   unsigned int count = 0;
   for (auto i = 5; i < 15; ++i)
   {
-<<<<<<< HEAD
-    auto regExp =
-      QRegularExpression::wildcardToRegularExpression("*" + QString::number(i));
-    if (msgStringList->stringList().filter(regExp).count() > 0)
-=======
     if (msgStringList->stringList().filter(QString::number(i)).count() > 0)
->>>>>>> dffd3a06
       ++count;
   }
   EXPECT_GE(count, 6u);
