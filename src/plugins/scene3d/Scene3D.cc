/*
 * Copyright (C) 2017 Open Source Robotics Foundation
 *
 * Licensed under the Apache License, Version 2.0 (the "License");
 * you may not use this file except in compliance with the License.
 * You may obtain a copy of the License at
 *
 *     http://www.apache.org/licenses/LICENSE-2.0
 *
 * Unless required by applicable law or agreed to in writing, software
 * distributed under the License is distributed on an "AS IS" BASIS,
 * WITHOUT WARRANTIES OR CONDITIONS OF ANY KIND, either express or implied.
 * See the License for the specific language governing permissions and
 * limitations under the License.
 *
*/

#include "Scene3D.hh"

#include <algorithm>
#include <cmath>
#include <map>
#include <sstream>
#include <string>
#include <vector>

#include <ignition/common/Console.hh>
#include <ignition/common/KeyEvent.hh>
#include <ignition/common/MouseEvent.hh>
#include <ignition/plugin/Register.hh>
#include <ignition/common/MeshManager.hh>

#include <ignition/rendering/Capsule.hh>

#include <ignition/math/Vector2.hh>
#include <ignition/math/Vector3.hh>

// TODO(louise) Remove these pragmas once ign-rendering and ign-msgs
// are disabling the warnings
#ifdef _MSC_VER
#pragma warning(push, 0)
#endif
#include <ignition/msgs.hh>

#include <ignition/rendering/Camera.hh>
#include <ignition/rendering/OrbitViewController.hh>
#include <ignition/rendering/RayQuery.hh>
#include <ignition/rendering/RenderEngine.hh>
#include <ignition/rendering/RenderingIface.hh>
#include <ignition/rendering/Scene.hh>

#ifdef _MSC_VER
#pragma warning(pop)
#endif

#include <ignition/transport/Node.hh>

#include "ignition/gui/Application.hh"
#include "ignition/gui/Conversions.hh"
#include "ignition/gui/GuiEvents.hh"
#include "ignition/gui/MainWindow.hh"

namespace ignition
{
namespace gui
{
namespace plugins
{
  /// \brief Scene manager class for loading and managing objects in the scene
  class SceneManager
  {
    /// \brief Constructor
    public: SceneManager();

    /// \brief Constructor
    /// \param[in] _service Ign transport scene service name
    /// \param[in] _poseTopic Ign transport pose topic name
    /// \param[in] _deletionTopic Ign transport deletion topic name
    /// \param[in] _sceneTopic Ign transport scene topic name
    /// \param[in] _scene Pointer to the rendering scene
    public: SceneManager(const std::string &_service,
                         const std::string &_poseTopic,
                         const std::string &_deletionTopic,
                         const std::string &_sceneTopic,
                         rendering::ScenePtr _scene);

    /// \brief Load the scene manager
    /// \param[in] _service Ign transport service name
    /// \param[in] _poseTopic Ign transport pose topic name
    /// \param[in] _deletionTopic Ign transport deletion topic name
    /// \param[in] _sceneTopic Ign transport scene topic name
    /// \param[in] _scene Pointer to the rendering scene
    public: void Load(const std::string &_service,
                      const std::string &_poseTopic,
                      const std::string &_deletionTopic,
                      const std::string &_sceneTopic,
                      rendering::ScenePtr _scene);

    /// \brief Make the scene service request and populate the scene
    public: void Request();

    /// \brief Update the scene based on pose msgs received
    public: void Update();

    /// \brief Callback function for the pose topic
    /// \param[in] _msg Pose vector msg
    private: void OnPoseVMsg(const msgs::Pose_V &_msg);

    /// \brief Load the scene from a scene msg
    /// \param[in] _msg Scene msg
    private: void LoadScene(const msgs::Scene &_msg);

    /// \brief Callback function for the request topic
    /// \param[in] _msg Deletion message
    private: void OnDeletionMsg(const msgs::UInt32_V &_msg);

    /// \brief Load the scene from a scene msg
    /// \param[in] _msg Scene msg
    private: void OnSceneSrvMsg(const msgs::Scene &_msg, const bool result);

    /// \brief Called when there's an entity is added to the scene
    /// \param[in] _msg Scene msg
    private: void OnSceneMsg(const msgs::Scene &_msg);

    /// \brief Load the model from a model msg
    /// \param[in] _msg Model msg
    /// \return Model visual created from the msg
    private: rendering::VisualPtr LoadModel(const msgs::Model &_msg);

    /// \brief Load a link from a link msg
    /// \param[in] _msg Link msg
    /// \return Link visual created from the msg
    private: rendering::VisualPtr LoadLink(const msgs::Link &_msg);

    /// \brief Load a visual from a visual msg
    /// \param[in] _msg Visual msg
    /// \return Visual visual created from the msg
    private: rendering::VisualPtr LoadVisual(const msgs::Visual &_msg);

    /// \brief Load a geometry from a geometry msg
    /// \param[in] _msg Geometry msg
    /// \param[out] _scale Geometry scale that will be set based on msg param
    /// \param[out] _localPose Additional local pose to be applied after the
    /// visual's pose
    /// \return Geometry object created from the msg
    private: rendering::GeometryPtr LoadGeometry(const msgs::Geometry &_msg,
        math::Vector3d &_scale, math::Pose3d &_localPose);

    /// \brief Load a material from a material msg
    /// \param[in] _msg Material msg
    /// \return Material object created from the msg
    private: rendering::MaterialPtr LoadMaterial(const msgs::Material &_msg);

    /// \brief Load a light from a light msg
    /// \param[in] _msg Light msg
    /// \return Light object created from the msg
    private: rendering::LightPtr LoadLight(const msgs::Light &_msg);

    /// \brief Delete an entity
    /// \param[in] _entity Entity to delete
    private: void DeleteEntity(const unsigned int _entity);

    //// \brief Ign-transport scene service name
    private: std::string service;

    //// \brief Ign-transport pose topic name
    private: std::string poseTopic;

    //// \brief Ign-transport deletion topic name
    private: std::string deletionTopic;

    //// \brief Ign-transport scene topic name
    private: std::string sceneTopic;

    //// \brief Pointer to the rendering scene
    private: rendering::ScenePtr scene;

    //// \brief Mutex to protect the pose msgs
    private: std::mutex mutex;

    /// \brief Map of entity id to pose
    private: std::map<unsigned int, math::Pose3d> poses;

    /// \brief Map of entity id to initial local poses
    /// This is currently used to handle the normal vector in plane visuals. In
    /// general, this can be used to store any local transforms between the
    /// parent Visual and geometry.
    private: std::map<unsigned int, math::Pose3d> localPoses;

    /// \brief Map of visual id to visual pointers.
    private: std::map<unsigned int, rendering::VisualPtr::weak_type> visuals;

    /// \brief Map of light id to light pointers.
    private: std::map<unsigned int, rendering::LightPtr::weak_type> lights;

    /// Entities to be deleted
    private: std::vector<unsigned int> toDeleteEntities;

    /// \brief Keeps the a list of unprocessed scene messages
    private: std::vector<msgs::Scene> sceneMsgs;

    /// \brief Transport node for making service request and subscribing to
    /// pose topic
    private: ignition::transport::Node node;
  };

  /// \brief Private data class for IgnRenderer
  class IgnRendererPrivate
  {
    /// \brief Flag to indicate if mouse event is dirty
    public: bool mouseDirty = false;

    /// \brief Flag to indicate if hover event is dirty
    public: bool hoverDirty = false;

    /// \brief Mouse event
    public: common::MouseEvent mouseEvent;

    /// \brief Key event
    public: common::KeyEvent keyEvent;

    /// \brief Mouse move distance since last event.
    public: math::Vector2d drag;

    /// \brief Mutex to protect mouse events
    public: std::mutex mutex;

    /// \brief User camera
    public: rendering::CameraPtr camera;

    /// \brief Camera orbit controller
    public: rendering::OrbitViewController viewControl;

    /// \brief The currently hovered mouse position in screen coordinates
    public: math::Vector2i mouseHoverPos{math::Vector2i::Zero};

    /// \brief Ray query for mouse clicks
    public: rendering::RayQueryPtr rayQuery;

    /// \brief Scene requester to get scene info
    public: SceneManager sceneManager;

    /// \brief View control focus target
    public: math::Vector3d target;
  };

  /// \brief Private data class for RenderWindowItem
  class RenderWindowItemPrivate
  {
    /// \brief Keep latest mouse event
    public: common::MouseEvent mouseEvent;

    /// \brief Render thread
    public : RenderThread *renderThread = nullptr;

    //// \brief List of threads
    public: static QList<QThread *> threads;
  };

  /// \brief Private data class for Scene3D
  class Scene3DPrivate
  {
  };
}
}
}

using namespace ignition;
using namespace gui;
using namespace plugins;

QList<QThread *> RenderWindowItemPrivate::threads;

/////////////////////////////////////////////////
SceneManager::SceneManager()
{
}

/////////////////////////////////////////////////
SceneManager::SceneManager(const std::string &_service,
                           const std::string &_poseTopic,
                           const std::string &_deletionTopic,
                           const std::string &_sceneTopic,
                           rendering::ScenePtr _scene)
{
  this->Load(_service, _poseTopic, _deletionTopic, _sceneTopic, _scene);
}

/////////////////////////////////////////////////
void SceneManager::Load(const std::string &_service,
                        const std::string &_poseTopic,
                        const std::string &_deletionTopic,
                        const std::string &_sceneTopic,
                        rendering::ScenePtr _scene)
{
  this->service = _service;
  this->poseTopic = _poseTopic;
  this->deletionTopic = _deletionTopic;
  this->sceneTopic = _sceneTopic;
  this->scene = _scene;
}

/////////////////////////////////////////////////
void SceneManager::Request()
{
  // wait for the service to be advertized
  std::vector<transport::ServicePublisher> publishers;
  const std::chrono::duration<double> sleepDuration{1.0};
  const std::size_t tries = 30;
  for (std::size_t i = 0; i < tries; ++i)
  {
    this->node.ServiceInfo(this->service, publishers);
    if (publishers.size() > 0)
      break;
    std::this_thread::sleep_for(sleepDuration);
    igndbg << "Waiting for service " << this->service << "\n";
  }

  if (publishers.empty() ||
      !this->node.Request(this->service, &SceneManager::OnSceneSrvMsg, this))
  {
    ignerr << "Error making service request to " << this->service << std::endl;
  }
}

/////////////////////////////////////////////////
void SceneManager::OnPoseVMsg(const msgs::Pose_V &_msg)
{
  std::lock_guard<std::mutex> lock(this->mutex);
  for (int i = 0; i < _msg.pose_size(); ++i)
  {
    math::Pose3d pose = msgs::Convert(_msg.pose(i));

    // apply additional local poses if available
    const auto it = this->localPoses.find(_msg.pose(i).id());
    if (it != this->localPoses.end())
    {
      pose = pose * it->second;
    }

    this->poses[_msg.pose(i).id()] = pose;
  }
}

/////////////////////////////////////////////////
void SceneManager::OnDeletionMsg(const msgs::UInt32_V &_msg)
{
  std::lock_guard<std::mutex> lock(this->mutex);
  std::copy(_msg.data().begin(), _msg.data().end(),
            std::back_inserter(this->toDeleteEntities));
}

/////////////////////////////////////////////////
void SceneManager::Update()
{
  // process msgs
  std::lock_guard<std::mutex> lock(this->mutex);

  for (const auto &msg : this->sceneMsgs)
  {
    this->LoadScene(msg);
  }
  this->sceneMsgs.clear();

  for (const auto &entity : this->toDeleteEntities)
  {
    this->DeleteEntity(entity);
  }
  this->toDeleteEntities.clear();


  for (auto pIt = this->poses.begin(); pIt != this->poses.end();)
  {
    auto vIt = this->visuals.find(pIt->first);
    if (vIt != this->visuals.end())
    {
      auto visual = vIt->second.lock();
      if (visual)
      {
        visual->SetLocalPose(pIt->second);
      }
      else
      {
        this->visuals.erase(vIt);
      }
      this->poses.erase(pIt++);
    }
    else
    {
      auto lIt = this->lights.find(pIt->first);
      if (lIt != this->lights.end())
      {
        auto light = lIt->second.lock();
        if (light)
        {
          light->SetLocalPose(pIt->second);
        }
        else
        {
          this->lights.erase(lIt);
        }
        this->poses.erase(pIt++);
      }
      else
      {
        ++pIt;
      }
    }
  }

  // Note we are clearing the pose msgs here but later on we may need to
  // consider the case where pose msgs arrive before scene/visual msgs
  this->poses.clear();
}


/////////////////////////////////////////////////
void SceneManager::OnSceneMsg(const msgs::Scene &_msg)
{
  std::lock_guard<std::mutex> lock(this->mutex);
  this->sceneMsgs.push_back(_msg);
}

/////////////////////////////////////////////////
void SceneManager::OnSceneSrvMsg(const msgs::Scene &_msg, const bool result)
{
  if (!result)
  {
    ignerr << "Error making service request to " << this->service
           << std::endl;
    return;
  }

  {
    std::lock_guard<std::mutex> lock(this->mutex);
    this->sceneMsgs.push_back(_msg);
  }

  if (!this->poseTopic.empty())
  {
    if (!this->node.Subscribe(this->poseTopic, &SceneManager::OnPoseVMsg, this))
    {
      ignerr << "Error subscribing to pose topic: " << this->poseTopic
        << std::endl;
    }
  }
  else
  {
    ignwarn << "The pose topic, set via <pose_topic>, for the Scene3D plugin "
      << "is missing or empty. Please set this topic so that the Scene3D "
      << "can receive and process pose information.\n";
  }

  if (!this->deletionTopic.empty())
  {
    if (!this->node.Subscribe(this->deletionTopic, &SceneManager::OnDeletionMsg,
          this))
    {
      ignerr << "Error subscribing to deletion topic: " << this->deletionTopic
        << std::endl;
    }
  }
  else
  {
    ignwarn << "The deletion topic, set via <deletion_topic>, for the "
      << "Scene3D plugin is missing or empty. Please set this topic so that "
      << "the Scene3D can receive and process deletion information.\n";
  }

  if (!this->sceneTopic.empty())
  {
    if (!this->node.Subscribe(
          this->sceneTopic, &SceneManager::OnSceneMsg, this))
    {
      ignerr << "Error subscribing to scene topic: " << this->sceneTopic
             << std::endl;
    }
  }
  else
  {
    ignwarn << "The scene topic, set via <scene_topic>, for the "
      << "Scene3D plugin is missing or empty. Please set this topic so that "
      << "the Scene3D can receive and process scene information.\n";
  }
}

void SceneManager::LoadScene(const msgs::Scene &_msg)
{
  rendering::VisualPtr rootVis = this->scene->RootVisual();

  // load models
  for (int i = 0; i < _msg.model_size(); ++i)
  {
    // Only add if it's not already loaded
    if (this->visuals.find(_msg.model(i).id()) == this->visuals.end())
    {
      rendering::VisualPtr modelVis = this->LoadModel(_msg.model(i));
      if (modelVis)
        rootVis->AddChild(modelVis);
      else
        ignerr << "Failed to load model: " << _msg.model(i).name() << std::endl;
    }
  }

  // load lights
  for (int i = 0; i < _msg.light_size(); ++i)
  {
    if (this->lights.find(_msg.light(i).id()) == this->lights.end())
    {
      rendering::LightPtr light = this->LoadLight(_msg.light(i));
      if (light)
        rootVis->AddChild(light);
      else
        ignerr << "Failed to load light: " << _msg.light(i).name() << std::endl;
    }
  }
}

/////////////////////////////////////////////////
rendering::VisualPtr SceneManager::LoadModel(const msgs::Model &_msg)
{
  rendering::VisualPtr modelVis = this->scene->CreateVisual();
  if (_msg.has_pose())
    modelVis->SetLocalPose(msgs::Convert(_msg.pose()));
  this->visuals[_msg.id()] = modelVis;

  // load links
  for (int i = 0; i < _msg.link_size(); ++i)
  {
    rendering::VisualPtr linkVis = this->LoadLink(_msg.link(i));
    if (linkVis)
      modelVis->AddChild(linkVis);
    else
      ignerr << "Failed to load link: " << _msg.link(i).name() << std::endl;
  }

  // load nested models
  for (int i = 0; i < _msg.model_size(); ++i)
  {
    rendering::VisualPtr nestedModelVis = this->LoadModel(_msg.model(i));
    if (nestedModelVis)
      modelVis->AddChild(nestedModelVis);
    else
      ignerr << "Failed to load nested model: " << _msg.model(i).name()
             << std::endl;
  }

  return modelVis;
}

/////////////////////////////////////////////////
rendering::VisualPtr SceneManager::LoadLink(const msgs::Link &_msg)
{
  rendering::VisualPtr linkVis = this->scene->CreateVisual();
  if (_msg.has_pose())
    linkVis->SetLocalPose(msgs::Convert(_msg.pose()));
  this->visuals[_msg.id()] = linkVis;

  // load visuals
  for (int i = 0; i < _msg.visual_size(); ++i)
  {
    rendering::VisualPtr visualVis = this->LoadVisual(_msg.visual(i));
    if (visualVis)
      linkVis->AddChild(visualVis);
    else
      ignerr << "Failed to load visual: " << _msg.visual(i).name() << std::endl;
  }

  // load lights
  for (int i = 0; i < _msg.light_size(); ++i)
  {
    rendering::LightPtr light = this->LoadLight(_msg.light(i));
    if (light)
      linkVis->AddChild(light);
    else
      ignerr << "Failed to load light: " << _msg.light(i).name() << std::endl;
  }

  return linkVis;
}

/////////////////////////////////////////////////
rendering::VisualPtr SceneManager::LoadVisual(const msgs::Visual &_msg)
{
  if (!_msg.has_geometry())
    return rendering::VisualPtr();

  rendering::VisualPtr visualVis = this->scene->CreateVisual();
  this->visuals[_msg.id()] = visualVis;

  math::Vector3d scale = math::Vector3d::One;
  math::Pose3d localPose;
  rendering::GeometryPtr geom =
      this->LoadGeometry(_msg.geometry(), scale, localPose);

  if (_msg.has_pose())
    visualVis->SetLocalPose(msgs::Convert(_msg.pose()) * localPose);
  else
    visualVis->SetLocalPose(localPose);

  if (geom)
  {
    // store the local pose
    this->localPoses[_msg.id()] = localPose;

    visualVis->AddGeometry(geom);
    visualVis->SetLocalScale(scale);

    // set material
    rendering::MaterialPtr material{nullptr};
    if (_msg.has_material())
    {
      material = this->LoadMaterial(_msg.material());
    }
    // Don't set a default material for meshes because they
    // may have their own
    // TODO(anyone) support overriding mesh material
    else if (!_msg.geometry().has_mesh())
    {
      // create default material
      material = this->scene->Material("ign-grey");
      if (!material)
      {
        material = this->scene->CreateMaterial("ign-grey");
        material->SetAmbient(0.3, 0.3, 0.3);
        material->SetDiffuse(0.7, 0.7, 0.7);
        material->SetSpecular(1.0, 1.0, 1.0);
        material->SetRoughness(0.2f);
        material->SetMetalness(1.0f);
      }
    }
    else
    {
      // meshes created by mesh loader may have their own materials
      // update/override their properties based on input sdf element values
      auto mesh = std::dynamic_pointer_cast<rendering::Mesh>(geom);
      for (unsigned int i = 0; i < mesh->SubMeshCount(); ++i)
      {
        auto submesh = mesh->SubMeshByIndex(i);
        auto submeshMat = submesh->Material();
        if (submeshMat)
        {
          double productAlpha = (1.0-_msg.transparency()) *
              (1.0 - submeshMat->Transparency());
          submeshMat->SetTransparency(1 - productAlpha);
          submeshMat->SetCastShadows(_msg.cast_shadows());
        }
      }
    }

    if (material)
    {
      // set transparency
      material->SetTransparency(_msg.transparency());

      // cast shadows
      material->SetCastShadows(_msg.cast_shadows());

      geom->SetMaterial(material);
      // todo(anyone) SetMaterial function clones the input material.
      // but does not take ownership of it so we need to destroy it here.
      // This is not ideal. We should let ign-rendering handle the lifetime
      // of this material
      this->scene->DestroyMaterial(material);
    }
  }
  else
  {
    ignerr << "Failed to load geometry for visual: " << _msg.name()
           << std::endl;
  }

  return visualVis;
}

/////////////////////////////////////////////////
rendering::GeometryPtr SceneManager::LoadGeometry(const msgs::Geometry &_msg,
    math::Vector3d &_scale, math::Pose3d &_localPose)
{
  math::Vector3d scale = math::Vector3d::One;
  math::Pose3d localPose = math::Pose3d::Zero;
  rendering::GeometryPtr geom{nullptr};
  if (_msg.has_box())
  {
    geom = this->scene->CreateBox();
    if (_msg.box().has_size())
      scale = msgs::Convert(_msg.box().size());
  }
  else if (_msg.has_cylinder())
  {
    geom = this->scene->CreateCylinder();
    scale.X() = _msg.cylinder().radius() * 2;
    scale.Y() = scale.X();
    scale.Z() = _msg.cylinder().length();
  }
  else if (_msg.has_capsule())
  {
    auto capsule = this->scene->CreateCapsule();
    capsule->SetRadius(_msg.capsule().radius());
    capsule->SetLength(_msg.capsule().length());
    geom = capsule;

    scale.X() = _msg.capsule().radius() * 2;
    scale.Y() = scale.X();
    scale.Z() = _msg.capsule().length() + scale.X();
  }
  else if (_msg.has_ellipsoid())
  {
    geom = this->scene->CreateSphere();
    scale.X() = _msg.ellipsoid().radii().x() * 2;
    scale.Y() = _msg.ellipsoid().radii().y() * 2;
    scale.Z() = _msg.ellipsoid().radii().z() * 2;
  }
  else if (_msg.has_plane())
  {
    geom = this->scene->CreatePlane();

    if (_msg.plane().has_size())
    {
      scale.X() = _msg.plane().size().x();
      scale.Y() = _msg.plane().size().y();
    }

    if (_msg.plane().has_normal())
    {
      // Create a rotation for the plane mesh to account for the normal vector.
      // The rotation is the angle between the +z(0,0,1) vector and the
      // normal, which are both expressed in the local (Visual) frame.
      math::Vector3d normal = msgs::Convert(_msg.plane().normal());
      localPose.Rot().From2Axes(math::Vector3d::UnitZ, normal.Normalized());
    }
  }
  else if (_msg.has_sphere())
  {
    geom = this->scene->CreateSphere();
    scale.X() = _msg.sphere().radius() * 2;
    scale.Y() = scale.X();
    scale.Z() = scale.X();
  }
  else if (_msg.has_mesh())
  {
    if (_msg.mesh().filename().empty())
    {
      ignerr << "Mesh geometry missing filename" << std::endl;
      return geom;
    }
    rendering::MeshDescriptor descriptor;

    // Assume absolute path to mesh file
    descriptor.meshName = _msg.mesh().filename();

    ignition::common::MeshManager* meshManager =
        ignition::common::MeshManager::Instance();
    descriptor.mesh = meshManager->Load(descriptor.meshName);
    geom = this->scene->CreateMesh(descriptor);

    scale = msgs::Convert(_msg.mesh().scale());
  }
  else
  {
    ignerr << "Unsupported geometry type" << std::endl;
  }
  _scale = scale;
  _localPose = localPose;
  return geom;
}

/////////////////////////////////////////////////
rendering::MaterialPtr SceneManager::LoadMaterial(const msgs::Material &_msg)
{
  rendering::MaterialPtr material = this->scene->CreateMaterial();
  if (_msg.has_ambient())
  {
    material->SetAmbient(msgs::Convert(_msg.ambient()));
  }
  if (_msg.has_diffuse())
  {
    material->SetDiffuse(msgs::Convert(_msg.diffuse()));
  }
  if (_msg.has_specular())
  {
    material->SetSpecular(msgs::Convert(_msg.specular()));
  }
  if (_msg.has_emissive())
  {
    material->SetEmissive(msgs::Convert(_msg.emissive()));
  }

  return material;
}

/////////////////////////////////////////////////
rendering::LightPtr SceneManager::LoadLight(const msgs::Light &_msg)
{
  rendering::LightPtr light;

  switch (_msg.type())
  {
    case msgs::Light_LightType_POINT:
      light = this->scene->CreatePointLight();
      break;
    case msgs::Light_LightType_SPOT:
    {
      light = this->scene->CreateSpotLight();
      rendering::SpotLightPtr spotLight =
          std::dynamic_pointer_cast<rendering::SpotLight>(light);
      spotLight->SetInnerAngle(_msg.spot_inner_angle());
      spotLight->SetOuterAngle(_msg.spot_outer_angle());
      spotLight->SetFalloff(_msg.spot_falloff());
      break;
    }
    case msgs::Light_LightType_DIRECTIONAL:
    {
      light = this->scene->CreateDirectionalLight();
      rendering::DirectionalLightPtr dirLight =
          std::dynamic_pointer_cast<rendering::DirectionalLight>(light);

      if (_msg.has_direction())
        dirLight->SetDirection(msgs::Convert(_msg.direction()));
      break;
    }
    default:
      ignerr << "Light type not supported" << std::endl;
      return light;
  }

  if (_msg.has_pose())
    light->SetLocalPose(msgs::Convert(_msg.pose()));

  if (_msg.has_diffuse())
    light->SetDiffuseColor(msgs::Convert(_msg.diffuse()));

  if (_msg.has_specular())
    light->SetSpecularColor(msgs::Convert(_msg.specular()));

  light->SetAttenuationConstant(_msg.attenuation_constant());
  light->SetAttenuationLinear(_msg.attenuation_linear());
  light->SetAttenuationQuadratic(_msg.attenuation_quadratic());
  light->SetAttenuationRange(_msg.range());

  light->SetCastShadows(_msg.cast_shadows());

  this->lights[_msg.id()] = light;
  return light;
}

/////////////////////////////////////////////////
void SceneManager::DeleteEntity(const unsigned int _entity)
{
  if (this->visuals.find(_entity) != this->visuals.end())
  {
    auto visual = this->visuals[_entity].lock();
    if (visual)
    {
      this->scene->DestroyVisual(visual, true);
    }
    this->visuals.erase(_entity);
  }
  else if (this->lights.find(_entity) != this->lights.end())
  {
    auto light = this->lights[_entity].lock();
    if (light)
    {
      this->scene->DestroyLight(light, true);
    }
    this->lights.erase(_entity);
  }
}

/////////////////////////////////////////////////
IgnRenderer::IgnRenderer()
  : dataPtr(new IgnRendererPrivate)
{
}


/////////////////////////////////////////////////
IgnRenderer::~IgnRenderer()
{
}

/////////////////////////////////////////////////
void IgnRenderer::Render()
{
  if (this->textureDirty)
  {
    this->dataPtr->camera->SetImageWidth(this->textureSize.width());
    this->dataPtr->camera->SetImageHeight(this->textureSize.height());
    this->dataPtr->camera->SetAspectRatio(this->textureSize.width() /
        this->textureSize.height());
    // setting the size should cause the render texture to be rebuilt
    this->dataPtr->camera->PreRender();
    this->textureId = this->dataPtr->camera->RenderTextureGLId();
    this->textureDirty = false;
  }

  // update the scene
  this->dataPtr->sceneManager.Update();

  // view control
  this->HandleMouseEvent();

  // update and render to texture
  this->dataPtr->camera->Update();

  if (ignition::gui::App())
  {
    ignition::gui::App()->sendEvent(
        ignition::gui::App()->findChild<ignition::gui::MainWindow *>(),
        new gui::events::Render());
  }
}

/////////////////////////////////////////////////
void IgnRenderer::HandleMouseEvent()
{
  std::lock_guard<std::mutex> lock(this->dataPtr->mutex);
  this->BroadcastHoverPos();
  this->BroadcastLeftClick();
  this->BroadcastRightClick();
  this->BroadcastKeyPress();
  this->BroadcastKeyRelease();
  this->HandleMouseViewControl();
}

/////////////////////////////////////////////////
void IgnRenderer::HandleMouseViewControl()
{
  if (!this->dataPtr->mouseDirty)
    return;

  this->dataPtr->viewControl.SetCamera(this->dataPtr->camera);

  if (this->dataPtr->mouseEvent.Type() == common::MouseEvent::SCROLL)
  {
    this->dataPtr->target =
        this->ScreenToScene(this->dataPtr->mouseEvent.Pos());
    this->dataPtr->viewControl.SetTarget(this->dataPtr->target);
    double distance = this->dataPtr->camera->WorldPosition().Distance(
        this->dataPtr->target);
    double amount = -this->dataPtr->drag.Y() * distance / 5.0;
    this->dataPtr->viewControl.Zoom(amount);
  }
  else
  {
    if (this->dataPtr->drag == math::Vector2d::Zero)
    {
      this->dataPtr->target = this->ScreenToScene(
          this->dataPtr->mouseEvent.PressPos());
      this->dataPtr->viewControl.SetTarget(this->dataPtr->target);
    }

    // Pan with left button
    if (this->dataPtr->mouseEvent.Buttons() & common::MouseEvent::LEFT)
    {
      if (Qt::ShiftModifier == QGuiApplication::queryKeyboardModifiers())
        this->dataPtr->viewControl.Orbit(this->dataPtr->drag);
      else
        this->dataPtr->viewControl.Pan(this->dataPtr->drag);
    }
    // Orbit with middle button
    else if (this->dataPtr->mouseEvent.Buttons() & common::MouseEvent::MIDDLE)
    {
      this->dataPtr->viewControl.Orbit(this->dataPtr->drag);
    }
    else if (this->dataPtr->mouseEvent.Buttons() & common::MouseEvent::RIGHT)
    {
      double hfov = this->dataPtr->camera->HFOV().Radian();
      double vfov = 2.0f * atan(tan(hfov / 2.0f) /
          this->dataPtr->camera->AspectRatio());
      double distance = this->dataPtr->camera->WorldPosition().Distance(
          this->dataPtr->target);
      double amount = ((-this->dataPtr->drag.Y() /
          static_cast<double>(this->dataPtr->camera->ImageHeight()))
          * distance * tan(vfov/2.0) * 6.0);
      this->dataPtr->viewControl.Zoom(amount);
    }
  }
  this->dataPtr->drag = 0;
  this->dataPtr->mouseDirty = false;
}

////////////////////////////////////////////////
void IgnRenderer::HandleKeyPress(QKeyEvent *_e)
{
  if (_e->isAutoRepeat())
    return;

  std::lock_guard<std::mutex> lock(this->dataPtr->mutex);

  this->dataPtr->keyEvent.SetKey(_e->key());
  this->dataPtr->keyEvent.SetText(_e->text().toStdString());

  this->dataPtr->keyEvent.SetControl(
    (_e->modifiers() & Qt::ControlModifier));
  this->dataPtr->keyEvent.SetShift(
    (_e->modifiers() & Qt::ShiftModifier));
  this->dataPtr->keyEvent.SetAlt(
    (_e->modifiers() & Qt::AltModifier));

  this->dataPtr->mouseEvent.SetControl(this->dataPtr->keyEvent.Control());
  this->dataPtr->mouseEvent.SetShift(this->dataPtr->keyEvent.Shift());
  this->dataPtr->mouseEvent.SetAlt(this->dataPtr->keyEvent.Alt());
  this->dataPtr->keyEvent.SetType(common::KeyEvent::PRESS);
}

////////////////////////////////////////////////
void IgnRenderer::HandleKeyRelease(QKeyEvent *_e)
{
  if (_e->isAutoRepeat())
    return;

  std::lock_guard<std::mutex> lock(this->dataPtr->mutex);

  this->dataPtr->keyEvent.SetKey(_e->key());

  this->dataPtr->keyEvent.SetControl(
    (_e->modifiers() & Qt::ControlModifier)
    && (_e->key() != Qt::Key_Control));
  this->dataPtr->keyEvent.SetShift(
    (_e->modifiers() & Qt::ShiftModifier)
    && (_e->key() != Qt::Key_Shift));
  this->dataPtr->keyEvent.SetAlt(
    (_e->modifiers() & Qt::AltModifier)
    && (_e->key() != Qt::Key_Alt));

  this->dataPtr->mouseEvent.SetControl(this->dataPtr->keyEvent.Control());
  this->dataPtr->mouseEvent.SetShift(this->dataPtr->keyEvent.Shift());
  this->dataPtr->mouseEvent.SetAlt(this->dataPtr->keyEvent.Alt());
  this->dataPtr->keyEvent.SetType(common::KeyEvent::RELEASE);
}

/////////////////////////////////////////////////
void IgnRenderer::BroadcastHoverPos()
{
  if (!this->dataPtr->hoverDirty)
    return;

  auto pos = this->ScreenToScene(this->dataPtr->mouseHoverPos);

  events::HoverToScene hoverToSceneEvent(pos);
  App()->sendEvent(App()->findChild<MainWindow *>(), &hoverToSceneEvent);
}

/////////////////////////////////////////////////
void IgnRenderer::BroadcastLeftClick()
{
  if (!this->dataPtr->mouseDirty)
    return;

  if (this->dataPtr->mouseEvent.Dragging())
    return;

  if (this->dataPtr->mouseEvent.Button() != common::MouseEvent::LEFT ||
      this->dataPtr->mouseEvent.Type() != common::MouseEvent::RELEASE)
    return;

  auto pos = this->ScreenToScene(this->dataPtr->mouseEvent.Pos());

  events::LeftClickToScene leftClickToSceneEvent(pos);
  events::LeftClickOnScene leftClickOnSceneEvent(this->dataPtr->mouseEvent);

  App()->sendEvent(App()->findChild<MainWindow *>(), &leftClickToSceneEvent);
  App()->sendEvent(App()->findChild<MainWindow *>(), &leftClickOnSceneEvent);
}

/////////////////////////////////////////////////
void IgnRenderer::BroadcastRightClick()
{
  if (!this->dataPtr->mouseDirty)
    return;

  if (this->dataPtr->mouseEvent.Dragging())
    return;

  if (this->dataPtr->mouseEvent.Button() != common::MouseEvent::RIGHT ||
      this->dataPtr->mouseEvent.Type() != common::MouseEvent::RELEASE)
    return;

  auto pos = this->ScreenToScene(this->dataPtr->mouseEvent.Pos());

  events::RightClickToScene rightClickToSceneEvent(pos);
  events::RightClickOnScene rightClickOnSceneEvent(this->dataPtr->mouseEvent);

  App()->sendEvent(App()->findChild<MainWindow *>(), &rightClickToSceneEvent);
  App()->sendEvent(App()->findChild<MainWindow *>(), &rightClickOnSceneEvent);
}

/////////////////////////////////////////////////
void IgnRenderer::BroadcastKeyRelease()
{
  if (this->dataPtr->keyEvent.Type() == common::KeyEvent::RELEASE)
  {
    events::KeyReleaseOnScene keyRelease(this->dataPtr->keyEvent);
    App()->sendEvent(App()->findChild<MainWindow *>(), &keyRelease);
    this->dataPtr->keyEvent.SetType(common::KeyEvent::NO_EVENT);
  }
}

/////////////////////////////////////////////////
void IgnRenderer::BroadcastKeyPress()
{
  if (this->dataPtr->keyEvent.Type() == common::KeyEvent::PRESS)
  {
    events::KeyPressOnScene keyPress(this->dataPtr->keyEvent);
    App()->sendEvent(App()->findChild<MainWindow *>(), &keyPress);
    this->dataPtr->keyEvent.SetType(common::KeyEvent::NO_EVENT);
  }
}

/////////////////////////////////////////////////
std::string IgnRenderer::Initialize()
{
  if (this->initialized)
    return std::string();

  // Currently only support one engine at a time
  rendering::RenderEngine *engine{nullptr};
  auto loadedEngines = rendering::loadedEngines();

  // Load engine if there's no engine yet
  if (loadedEngines.empty())
  {
    std::map<std::string, std::string> params;
    params["useCurrentGLContext"] = "1";
    engine = rendering::engine(this->engineName, params);
  }
  else
  {
    if (loadedEngines.front() != this->engineName)
    {
      ignwarn << "Failed to load engine [" << this->engineName
              << "]. Using engine [" << loadedEngines.front()
              << "], which is already loaded. Currently only one engine is "
              << "supported at a time." << std::endl;
    }
    engine = rendering::engine(loadedEngines.front());
  }

<<<<<<< HEAD
  std::map<std::string, std::string> params;
  params["useCurrentGLContext"] = "1";
  params["winID"] = std::to_string(
    ignition::gui::App()->findChild<ignition::gui::MainWindow *>()->
      QuickWindow()->winId());

  auto engine = rendering::engine(this->engineName, params);
=======
>>>>>>> 72b54256
  if (!engine)
  {
    return "Engine [" + this->engineName + "] is not supported";
  }

  // Scene
  auto scene = engine->SceneByName(this->sceneName);
  if (!scene)
  {
    igndbg << "Create scene [" << this->sceneName << "]" << std::endl;
    scene = engine->CreateScene(this->sceneName);
    scene->SetAmbientLight(this->ambientLight);
    scene->SetBackgroundColor(this->backgroundColor);
  }
  else
  {
    return "Currently only one plugin providing a 3D scene is supported at a "
            "time.";
  }

  auto root = scene->RootVisual();

  // Camera
  this->dataPtr->camera = scene->CreateCamera();
  root->AddChild(this->dataPtr->camera);
  this->dataPtr->camera->SetLocalPose(this->cameraPose);
  this->dataPtr->camera->SetImageWidth(this->textureSize.width());
  this->dataPtr->camera->SetImageHeight(this->textureSize.height());
  this->dataPtr->camera->SetAntiAliasing(8);
  this->dataPtr->camera->SetHFOV(M_PI * 0.5);
  // setting the size and calling PreRender should cause the render texture to
  //  be rebuilt
  this->dataPtr->camera->PreRender();
  this->textureId = this->dataPtr->camera->RenderTextureGLId();

  // Make service call to populate scene
  if (!this->sceneService.empty())
  {
    this->dataPtr->sceneManager.Load(this->sceneService, this->poseTopic,
                                     this->deletionTopic, this->sceneTopic,
                                     scene);
    this->dataPtr->sceneManager.Request();
  }

  // Ray Query
  this->dataPtr->rayQuery = this->dataPtr->camera->Scene()->CreateRayQuery();

  this->initialized = true;
  return std::string();
}

/////////////////////////////////////////////////
void IgnRenderer::Destroy()
{
  auto engine = rendering::engine(this->engineName);
  if (!engine)
    return;
  auto scene = engine->SceneByName(this->sceneName);
  if (!scene)
    return;
  scene->DestroySensor(this->dataPtr->camera);

  // If that was the last sensor, destroy scene
  if (scene->SensorCount() == 0)
  {
    igndbg << "Destroy scene [" << scene->Name() << "]" << std::endl;
    engine->DestroyScene(scene);

    // TODO(anyone) If that was the last scene, terminate engine?
  }
}

/////////////////////////////////////////////////
void IgnRenderer::NewHoverEvent(const math::Vector2i &_hoverPos)
{
  std::lock_guard<std::mutex> lock(this->dataPtr->mutex);
  this->dataPtr->mouseHoverPos = _hoverPos;
  this->dataPtr->hoverDirty = true;
}

/////////////////////////////////////////////////
void IgnRenderer::NewMouseEvent(const common::MouseEvent &_e,
    const math::Vector2d &_drag)
{
  std::lock_guard<std::mutex> lock(this->dataPtr->mutex);
  this->dataPtr->mouseEvent = _e;
  this->dataPtr->drag += _drag;
  this->dataPtr->mouseDirty = true;
}

/////////////////////////////////////////////////
math::Vector3d IgnRenderer::ScreenToScene(
    const math::Vector2i &_screenPos) const
{
  // Normalize point on the image
  double width = this->dataPtr->camera->ImageWidth();
  double height = this->dataPtr->camera->ImageHeight();

  double nx = 2.0 * _screenPos.X() / width - 1.0;
  double ny = 1.0 - 2.0 * _screenPos.Y() / height;

  // Make a ray query
  this->dataPtr->rayQuery->SetFromCamera(
      this->dataPtr->camera, math::Vector2d(nx, ny));

  auto result = this->dataPtr->rayQuery->ClosestPoint();
  if (result)
    return result.point;

  // Set point to be 10m away if no intersection found
  return this->dataPtr->rayQuery->Origin() +
      this->dataPtr->rayQuery->Direction() * 10;
}

/////////////////////////////////////////////////
RenderThread::RenderThread()
{
  RenderWindowItemPrivate::threads << this;
}

/////////////////////////////////////////////////
void RenderThread::SetErrorCb(std::function<void(const QString&)> _cb)
{
  this->errorCb = _cb;
}

/////////////////////////////////////////////////
void RenderThread::RenderNext()
{
  this->context->makeCurrent(this->surface);

  if (!this->ignRenderer.initialized)
  {
    // Initialize renderer
    auto loadingError = this->ignRenderer.Initialize();
    if (!loadingError.empty())
    {
      this->errorCb(QString::fromStdString(loadingError));
      return;
    }
  }

  // check if engine has been successfully initialized
  if (!this->ignRenderer.initialized)
  {
    ignerr << "Unable to initialize renderer" << std::endl;
    return;
  }

  this->ignRenderer.Render();

  emit TextureReady(this->ignRenderer.textureId, this->ignRenderer.textureSize);
}

/////////////////////////////////////////////////
void RenderThread::ShutDown()
{
  if (this->context && this->surface)
    this->context->makeCurrent(this->surface);

  this->ignRenderer.Destroy();

  if (this->context)
  {
    this->context->doneCurrent();
    delete this->context;
  }

  // schedule this to be deleted only after we're done cleaning up
  if (this->surface)
    this->surface->deleteLater();

  // Stop event processing, move the thread to GUI and make sure it is deleted.
  if (this->ignRenderer.initialized)
    this->moveToThread(QGuiApplication::instance()->thread());
}


/////////////////////////////////////////////////
void RenderThread::SizeChanged()
{
  auto item = qobject_cast<QQuickItem *>(this->sender());
  if (!item)
  {
    ignerr << "Internal error, sender is not QQuickItem." << std::endl;
    return;
  }

  if (item->width() <= 0 || item->height() <= 0)
    return;

  this->ignRenderer.textureSize = QSize(item->width(), item->height());
  this->ignRenderer.textureDirty = true;
}

/////////////////////////////////////////////////
TextureNode::TextureNode(QQuickWindow *_window)
    : window(_window)
{
  // Our texture node must have a texture, so use the default 0 texture.
#if QT_VERSION < QT_VERSION_CHECK(5, 14, 0)
  this->texture = this->window->createTextureFromId(0, QSize(1, 1));
#else
  void * nativeLayout;
  this->texture = this->window->createTextureFromNativeObject(
      QQuickWindow::NativeObjectTexture, &nativeLayout, 0, QSize(1, 1),
      QQuickWindow::TextureIsOpaque);
#endif
  this->setTexture(this->texture);
}

/////////////////////////////////////////////////
TextureNode::~TextureNode()
{
  delete this->texture;
}

/////////////////////////////////////////////////
void TextureNode::NewTexture(int _id, const QSize &_size)
{
  this->mutex.lock();
  this->id = _id;
  this->size = _size;
  this->mutex.unlock();

  // We cannot call QQuickWindow::update directly here, as this is only allowed
  // from the rendering thread or GUI thread.
  emit PendingNewTexture();
}

/////////////////////////////////////////////////
void TextureNode::PrepareNode()
{
  this->mutex.lock();
  int newId = this->id;
  QSize sz = this->size;
  this->id = 0;
  this->mutex.unlock();
  if (newId)
  {
    delete this->texture;
    // note: include QQuickWindow::TextureHasAlphaChannel if the rendered
    // content has alpha.
#if QT_VERSION < QT_VERSION_CHECK(5, 14, 0)
    this->texture = this->window->createTextureFromId(
        newId, sz, QQuickWindow::TextureIsOpaque);
#else
    // TODO(anyone) Use createTextureFromNativeObject
    // https://github.com/ignitionrobotics/ign-gui/issues/113
#ifndef _WIN32
# pragma GCC diagnostic push
# pragma GCC diagnostic ignored "-Wdeprecated-declarations"
#endif
    this->texture = this->window->createTextureFromId(
        newId, sz, QQuickWindow::TextureIsOpaque);
#ifndef _WIN32
# pragma GCC diagnostic pop
#endif

#endif
    this->setTexture(this->texture);

    this->markDirty(DirtyMaterial);

    // This will notify the rendering thread that the texture is now being
    // rendered and it can start rendering to the other one.
    emit TextureInUse();
  }
}

/////////////////////////////////////////////////
RenderWindowItem::RenderWindowItem(QQuickItem *_parent)
  : QQuickItem(_parent), dataPtr(new RenderWindowItemPrivate)
{
  this->setAcceptedMouseButtons(Qt::AllButtons);
  this->setFlag(ItemHasContents);
  this->dataPtr->renderThread = new RenderThread();
}

/////////////////////////////////////////////////
RenderWindowItem::~RenderWindowItem()
{
}

/////////////////////////////////////////////////
void RenderWindowItem::Ready()
{
  this->dataPtr->renderThread->surface = new QOffscreenSurface();
  this->dataPtr->renderThread->surface->setFormat(
      this->dataPtr->renderThread->context->format());
  this->dataPtr->renderThread->surface->create();

  this->dataPtr->renderThread->ignRenderer.textureSize =
      QSize(std::max({this->width(), 1.0}), std::max({this->height(), 1.0}));

  this->dataPtr->renderThread->moveToThread(this->dataPtr->renderThread);

  this->connect(this, &QObject::destroyed,
      this->dataPtr->renderThread, &RenderThread::ShutDown,
      Qt::QueuedConnection);

  this->connect(this, &QQuickItem::widthChanged,
      this->dataPtr->renderThread, &RenderThread::SizeChanged);
  this->connect(this, &QQuickItem::heightChanged,
      this->dataPtr->renderThread, &RenderThread::SizeChanged);

  this->dataPtr->renderThread->start();
  this->update();
}

/////////////////////////////////////////////////
QSGNode *RenderWindowItem::updatePaintNode(QSGNode *_node,
    QQuickItem::UpdatePaintNodeData * /*_data*/)
{
  TextureNode *node = static_cast<TextureNode *>(_node);

  if (!this->dataPtr->renderThread->context)
  {
    QOpenGLContext *current = this->window()->openglContext();
    // Some GL implementations require that the currently bound context is
    // made non-current before we set up sharing, so we doneCurrent here
    // and makeCurrent down below while setting up our own context.
    current->doneCurrent();

    this->dataPtr->renderThread->context = new QOpenGLContext();
    this->dataPtr->renderThread->context->setFormat(current->format());
    this->dataPtr->renderThread->context->setShareContext(current);
    this->dataPtr->renderThread->context->create();
    this->dataPtr->renderThread->context->moveToThread(
        this->dataPtr->renderThread);

    current->makeCurrent(this->window());

    QMetaObject::invokeMethod(this, "Ready");
    return nullptr;
  }

  if (!node)
  {
    node = new TextureNode(this->window());

    // Set up connections to get the production of render texture in sync with
    // vsync on the rendering thread.
    //
    // When a new texture is ready on the rendering thread, we use a direct
    // connection to the texture node to let it know a new texture can be used.
    // The node will then emit PendingNewTexture which we bind to
    // QQuickWindow::update to schedule a redraw.
    //
    // When the scene graph starts rendering the next frame, the PrepareNode()
    // function is used to update the node with the new texture. Once it
    // completes, it emits TextureInUse() which we connect to the rendering
    // thread's RenderNext() to have it start producing content into its render
    // texture.
    //
    // This rendering pipeline is throttled by vsync on the scene graph
    // rendering thread.

    this->connect(this->dataPtr->renderThread, &RenderThread::TextureReady,
        node, &TextureNode::NewTexture, Qt::DirectConnection);
    this->connect(node, &TextureNode::PendingNewTexture, this->window(),
        &QQuickWindow::update, Qt::QueuedConnection);
    this->connect(this->window(), &QQuickWindow::beforeRendering, node,
        &TextureNode::PrepareNode, Qt::DirectConnection);
    this->connect(node, &TextureNode::TextureInUse, this->dataPtr->renderThread,
        &RenderThread::RenderNext, Qt::QueuedConnection);

    // Get the production of FBO textures started..
    QMetaObject::invokeMethod(this->dataPtr->renderThread, "RenderNext",
        Qt::QueuedConnection);
  }

  node->setRect(this->boundingRect());

  return node;
}

/////////////////////////////////////////////////
void RenderWindowItem::SetBackgroundColor(const math::Color &_color)
{
  this->dataPtr->renderThread->ignRenderer.backgroundColor = _color;
}

/////////////////////////////////////////////////
void RenderWindowItem::SetAmbientLight(const math::Color &_ambient)
{
  this->dataPtr->renderThread->ignRenderer.ambientLight = _ambient;
}

/////////////////////////////////////////////////
void RenderWindowItem::SetEngineName(const std::string &_name)
{
  this->dataPtr->renderThread->ignRenderer.engineName = _name;
}

/////////////////////////////////////////////////
void RenderWindowItem::SetSceneName(const std::string &_name)
{
  this->dataPtr->renderThread->ignRenderer.sceneName = _name;
}

/////////////////////////////////////////////////
void RenderWindowItem::SetCameraPose(const math::Pose3d &_pose)
{
  this->dataPtr->renderThread->ignRenderer.cameraPose = _pose;
}

/////////////////////////////////////////////////
void RenderWindowItem::SetSceneService(const std::string &_service)
{
  this->dataPtr->renderThread->ignRenderer.sceneService = _service;
}

/////////////////////////////////////////////////
void RenderWindowItem::SetPoseTopic(const std::string &_topic)
{
  this->dataPtr->renderThread->ignRenderer.poseTopic = _topic;
}

/////////////////////////////////////////////////
void RenderWindowItem::SetDeletionTopic(const std::string &_topic)
{
  this->dataPtr->renderThread->ignRenderer.deletionTopic = _topic;
}

/////////////////////////////////////////////////
void RenderWindowItem::SetSceneTopic(const std::string &_topic)
{
  this->dataPtr->renderThread->ignRenderer.sceneTopic = _topic;
}

/////////////////////////////////////////////////
Scene3D::Scene3D()
  : Plugin(), dataPtr(new Scene3DPrivate)
{
  ignwarn << "This plugin is deprecated on ign-gui v6 and will be removed on "
          << "ign-gui v7. Use MinimalScene + TransportSceneManager instead."
          << std::endl;

  qmlRegisterType<RenderWindowItem>("RenderWindow", 1, 0, "RenderWindow");
}


/////////////////////////////////////////////////
Scene3D::~Scene3D()
{
}

/////////////////////////////////////////////////
void Scene3D::LoadConfig(const tinyxml2::XMLElement *_pluginElem)
{
  RenderWindowItem *renderWindow =
      this->PluginItem()->findChild<RenderWindowItem *>();
  if (!renderWindow)
  {
    ignerr << "Unable to find Render Window item. "
           << "Render window will not be created" << std::endl;
    return;
  }
  renderWindow->SetErrorCb(std::bind(&Scene3D::SetLoadingError, this,
      std::placeholders::_1));

  if (this->title.empty())
    this->title = "3D Scene";

  // Custom parameters
  if (_pluginElem)
  {
    auto elem = _pluginElem->FirstChildElement("engine");
    if (nullptr != elem && nullptr != elem->GetText())
    {
      renderWindow->SetEngineName(elem->GetText());
      // there is a problem with displaying ogre2 render textures that are in
      // sRGB format. Workaround for now is to apply gamma correction manually.
      // There maybe a better way to solve the problem by making OpenGL calls..
      if (elem->GetText() == std::string("ogre2"))
        this->PluginItem()->setProperty("gammaCorrect", true);
    }

    elem = _pluginElem->FirstChildElement("scene");
    if (nullptr != elem && nullptr != elem->GetText())
      renderWindow->SetSceneName(elem->GetText());

    elem = _pluginElem->FirstChildElement("ambient_light");
    if (nullptr != elem && nullptr != elem->GetText())
    {
      math::Color ambient;
      std::stringstream colorStr;
      colorStr << std::string(elem->GetText());
      colorStr >> ambient;
      renderWindow->SetAmbientLight(ambient);
    }

    elem = _pluginElem->FirstChildElement("background_color");
    if (nullptr != elem && nullptr != elem->GetText())
    {
      math::Color bgColor;
      std::stringstream colorStr;
      colorStr << std::string(elem->GetText());
      colorStr >> bgColor;
      renderWindow->SetBackgroundColor(bgColor);
    }

    elem = _pluginElem->FirstChildElement("camera_pose");
    if (nullptr != elem && nullptr != elem->GetText())
    {
      math::Pose3d pose;
      std::stringstream poseStr;
      poseStr << std::string(elem->GetText());
      poseStr >> pose;
      renderWindow->SetCameraPose(pose);
    }

    elem = _pluginElem->FirstChildElement("service");
    if (nullptr != elem && nullptr != elem->GetText())
    {
      std::string service = elem->GetText();
      renderWindow->SetSceneService(service);
    }

    elem = _pluginElem->FirstChildElement("pose_topic");
    if (nullptr != elem && nullptr != elem->GetText())
    {
      std::string topic = elem->GetText();
      renderWindow->SetPoseTopic(topic);
    }

    elem = _pluginElem->FirstChildElement("deletion_topic");
    if (nullptr != elem && nullptr != elem->GetText())
    {
      std::string topic = elem->GetText();
      renderWindow->SetDeletionTopic(topic);
    }

    elem = _pluginElem->FirstChildElement("scene_topic");
    if (nullptr != elem && nullptr != elem->GetText())
    {
      std::string topic = elem->GetText();
      renderWindow->SetSceneTopic(topic);
    }
  }
}

/////////////////////////////////////////////////
void RenderWindowItem::OnHovered(const ignition::math::Vector2i &_hoverPos)
{
  this->dataPtr->renderThread->ignRenderer.NewHoverEvent(_hoverPos);
}

/////////////////////////////////////////////////
void RenderWindowItem::SetErrorCb(std::function<void(const QString&)> _cb)
{
  this->dataPtr->renderThread->SetErrorCb(_cb);
}

/////////////////////////////////////////////////
void RenderWindowItem::mousePressEvent(QMouseEvent *_e)
{
  auto event = convert(*_e);
  event.SetPressPos(event.Pos());
  this->dataPtr->mouseEvent = event;

  this->dataPtr->renderThread->ignRenderer.NewMouseEvent(
      this->dataPtr->mouseEvent);
}

////////////////////////////////////////////////
void RenderWindowItem::mouseReleaseEvent(QMouseEvent *_e)
{
  this->dataPtr->mouseEvent = convert(*_e);

  this->dataPtr->renderThread->ignRenderer.NewMouseEvent(
      this->dataPtr->mouseEvent);
}

////////////////////////////////////////////////
void RenderWindowItem::mouseMoveEvent(QMouseEvent *_e)
{
  auto event = convert(*_e);
  event.SetPressPos(this->dataPtr->mouseEvent.PressPos());

  if (!event.Dragging())
    return;

  auto dragInt = event.Pos() - this->dataPtr->mouseEvent.Pos();
  auto dragDistance = math::Vector2d(dragInt.X(), dragInt.Y());

  this->dataPtr->renderThread->ignRenderer.NewMouseEvent(event, dragDistance);
  this->dataPtr->mouseEvent = event;
}

////////////////////////////////////////////////
void RenderWindowItem::wheelEvent(QWheelEvent *_e)
{
  this->dataPtr->mouseEvent.SetType(common::MouseEvent::SCROLL);
#if QT_VERSION < QT_VERSION_CHECK(5, 14, 0)
  this->dataPtr->mouseEvent.SetPos(_e->x(), _e->y());
#else
  this->dataPtr->mouseEvent.SetPos(_e->position().x(), _e->position().y());
#endif
  double scroll = (_e->angleDelta().y() > 0) ? -1.0 : 1.0;
  this->dataPtr->renderThread->ignRenderer.NewMouseEvent(
      this->dataPtr->mouseEvent, math::Vector2d(scroll, scroll));
}

////////////////////////////////////////////////
void RenderWindowItem::keyPressEvent(QKeyEvent *_event)
{
  this->HandleKeyPress(_event);
}

////////////////////////////////////////////////
void RenderWindowItem::keyReleaseEvent(QKeyEvent *_event)
{
  this->HandleKeyRelease(_event);
}

////////////////////////////////////////////////
void RenderWindowItem::HandleKeyPress(QKeyEvent *_e)
{
  this->dataPtr->renderThread->ignRenderer.HandleKeyPress(_e);
}

////////////////////////////////////////////////
void RenderWindowItem::HandleKeyRelease(QKeyEvent *_e)
{
  this->dataPtr->renderThread->ignRenderer.HandleKeyRelease(_e);
}

/////////////////////////////////////////////////
bool Scene3D::eventFilter(QObject *_obj, QEvent *_event)
{
  if (_event->type() == QEvent::KeyPress)
  {
    QKeyEvent *keyEvent = static_cast<QKeyEvent*>(_event);
    if (keyEvent)
    {
      auto renderWindow = this->PluginItem()->findChild<RenderWindowItem *>();
      renderWindow->HandleKeyPress(keyEvent);
    }
  }
  else if (_event->type() == QEvent::KeyRelease)
  {
    QKeyEvent *keyEvent = static_cast<QKeyEvent*>(_event);
    if (keyEvent)
    {
      auto renderWindow = this->PluginItem()->findChild<RenderWindowItem *>();
      renderWindow->HandleKeyRelease(keyEvent);
    }
  }

  // Standard event processing
  return QObject::eventFilter(_obj, _event);
}

/////////////////////////////////////////////////
void Scene3D::OnHovered(int _mouseX, int _mouseY)
{
  auto renderWindow = this->PluginItem()->findChild<RenderWindowItem *>();
  renderWindow->OnHovered({_mouseX, _mouseY});
}

/////////////////////////////////////////////////
void Scene3D::OnFocusWindow()
{
  auto renderWindow = this->PluginItem()->findChild<RenderWindowItem *>();
  renderWindow->forceActiveFocus();
}

/////////////////////////////////////////////////
QString Scene3D::LoadingError() const
{
  return this->loadingError;
}

/////////////////////////////////////////////////
void Scene3D::SetLoadingError(const QString &_loadingError)
{
  this->loadingError = _loadingError;
  this->LoadingErrorChanged();
}

// Register this plugin
IGNITION_ADD_PLUGIN(ignition::gui::plugins::Scene3D,
                    ignition::gui::Plugin)<|MERGE_RESOLUTION|>--- conflicted
+++ resolved
@@ -1123,6 +1123,9 @@
   {
     std::map<std::string, std::string> params;
     params["useCurrentGLContext"] = "1";
+    params["winID"] = std::to_string(
+        ignition::gui::App()->findChild<ignition::gui::MainWindow *>()->
+        QuickWindow()->winId());
     engine = rendering::engine(this->engineName, params);
   }
   else
@@ -1137,16 +1140,6 @@
     engine = rendering::engine(loadedEngines.front());
   }
 
-<<<<<<< HEAD
-  std::map<std::string, std::string> params;
-  params["useCurrentGLContext"] = "1";
-  params["winID"] = std::to_string(
-    ignition::gui::App()->findChild<ignition::gui::MainWindow *>()->
-      QuickWindow()->winId());
-
-  auto engine = rendering::engine(this->engineName, params);
-=======
->>>>>>> 72b54256
   if (!engine)
   {
     return "Engine [" + this->engineName + "] is not supported";
