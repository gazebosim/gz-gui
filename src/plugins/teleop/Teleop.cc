/*
 * Copyright (C) 2021 Open Source Robotics Foundation
 *
 * Licensed under the Apache License, Version 2.0 (the "License");
 * you may not use this file except in compliance with the License.
 * You may obtain a copy of the License at
 *
 *     http://www.apache.org/licenses/LICENSE-2.0
 *
 * Unless required by applicable law or agreed to in writing, software
 * distributed under the License is distributed on an "AS IS" BASIS,
 * WITHOUT WARRANTIES OR CONDITIONS OF ANY KIND, either express or implied.
 * See the License for the specific language governing permissions and
 * limitations under the License.
 *
*/

#include <iostream>
#ifdef _MSC_VER
#pragma warning(push, 0)
#endif
#include <gz/msgs/twist.pb.h>
#ifdef _MSC_VER
#pragma warning(pop)
#endif

#include "Teleop.hh"

#include <string>

#include <gz/plugin/Register.hh>

#include <gz/gui/Application.hh>
#include <gz/gui/MainWindow.hh>

namespace gz
{
namespace gui
{
namespace plugins
{
  enum class KeyForward{
    kForward,
    kBackward,
    kStop,
  };

  enum class KeyVertical{
    kUp,
    kDown,
    kStop,
  };

  enum class KeyYaw{
    kLeft,
    kRight,
    kStop,
  };

  class TeleopPrivate
  {
    /// \brief Node for communication.
    public: gz::transport::Node node;

    /// \brief Topic. Set '/cmd_vel' as default.
    public: std::string topic = "/cmd_vel";

    /// \brief Publisher.
    public: gz::transport::Node::Publisher cmdVelPub;

    /// \brief Maximum forward velocity in m/s. GUI buttons and key presses
    /// will use this velocity. Sliders will scale up to this value.
    public: double maxForwardVel = 1.0;

    /// \brief Maximum vertical velocity in m/s. GUI buttons and key presses
    /// will use this velocity. Sliders will scale up to this value.
    public: double maxVerticalVel = 1.0;

    /// \brief Maximum yaw velocity in rad/s. GUI buttons and key presses
    /// will use this velocity. Sliders will scale up to this value.
    public: double maxYawVel = 0.5;

    /// \brief Forward scale to multiply by maxForwardVel, in the [-1, 1] range.
    /// Negative values go backwards, zero stops movement in the forward axis.
    public: int forwardKeyScale = 0;

    /// \brief Vertical scale to multiply by maxVerticalVel, in the [-1, 1]
    /// range. Negative values go down, zero stops movement in the vertical
    /// axis.
    public: int verticalKeyScale = 0;

    /// \brief Yaw scale to multiply by maxYawVel, in the [-1, 1] range.
    /// Negative values rotate clockwise when looking from above, zero stops
    /// movement in the yaw axis.
    public: int yawKeyScale = 0;

    /// \brief Forward state set by keyboard input.
    public: KeyForward forwardKeyState = KeyForward::kStop;

    /// \brief Vertical state set by keyboard input.
    public: KeyVertical verticalKeyState = KeyVertical::kStop;

    /// \brief Yaw state set by keyboard input.
    public: KeyYaw yawKeyState = KeyYaw::kStop;

    /// \brief Indicates if the keyboard is enabled or
    /// disabled.
    public: bool keyEnable = false;
  };
}
}
}

using namespace gz;
using namespace gui;
using namespace plugins;

/////////////////////////////////////////////////
Teleop::Teleop(): Plugin(), dataPtr(std::make_unique<TeleopPrivate>())
{
  // Initialize publisher using default topic.
  this->dataPtr->cmdVelPub = gz::transport::Node::Publisher();
  this->dataPtr->cmdVelPub =
      this->dataPtr->node.Advertise<gz::msgs::Twist>
      (this->dataPtr->topic);
}

/////////////////////////////////////////////////
Teleop::~Teleop() = default;

/////////////////////////////////////////////////
void Teleop::LoadConfig(const tinyxml2::XMLElement *_pluginElem)
{
  if (this->title.empty())
    this->title = "Teleop";

<<<<<<< HEAD
  gz::gui::App()->findChild
    <gz::gui::MainWindow *>()->QuickWindow()->installEventFilter(this);
=======
  if (_pluginElem)
  {
    auto topicElem = _pluginElem->FirstChildElement("topic");
    if (nullptr != topicElem && nullptr != topicElem->GetText())
      this->SetTopic(topicElem->GetText());
  }

  ignition::gui::App()->findChild
    <ignition::gui::MainWindow *>()->QuickWindow()->installEventFilter(this);
>>>>>>> 011624ac
}

/////////////////////////////////////////////////
void Teleop::OnTeleopTwist(double _forwardVel, double _verticalVel,
        double _angVel)
{
  gz::msgs::Twist cmdVelMsg;

  cmdVelMsg.mutable_linear()->set_x(_forwardVel);
  cmdVelMsg.mutable_linear()->set_z(_verticalVel);
  cmdVelMsg.mutable_angular()->set_z(_angVel);

  if (!this->dataPtr->cmdVelPub.Publish(cmdVelMsg))
<<<<<<< HEAD
    gzerr << "gz::msgs::Twist message couldn't be published at topic: "
=======
  {
    ignerr << "ignition::msgs::Twist message couldn't be published at topic: "
>>>>>>> 011624ac
      << this->dataPtr->topic << std::endl;
  }
}

/////////////////////////////////////////////////
QString Teleop::Topic() const
{
  return QString::fromStdString(this->dataPtr->topic);
}

/////////////////////////////////////////////////
void Teleop::SetTopic(const QString &_topic)
{
  this->dataPtr->topic = _topic.toStdString();
  gzmsg << "A new topic has been entered: '" <<
      this->dataPtr->topic << " ' " <<std::endl;

  // Update publisher with new topic.
  this->dataPtr->cmdVelPub = gz::transport::Node::Publisher();
  this->dataPtr->cmdVelPub =
      this->dataPtr->node.Advertise<gz::msgs::Twist>
      (this->dataPtr->topic);
  if (!this->dataPtr->cmdVelPub)
  {
    App()->findChild<MainWindow *>()->notifyWithDuration(
      QString::fromStdString("Error when advertising topic: " +
        this->dataPtr->topic), 4000);
    gzerr << "Error when advertising topic: " <<
      this->dataPtr->topic << std::endl;
  }
  else
  {
    App()->findChild<MainWindow *>()->notifyWithDuration(
      QString::fromStdString("Advertising topic: '<b>" +
        this->dataPtr->topic + "</b>'"), 4000);
  }
  this->TopicChanged();
}

/////////////////////////////////////////////////
void Teleop::SetMaxForwardVel(double _velocity)
{
  this->dataPtr->maxForwardVel = _velocity;
  this->MaxForwardVelChanged();
}

/////////////////////////////////////////////////
double Teleop::MaxForwardVel() const
{
  return this->dataPtr->maxForwardVel;
}

/////////////////////////////////////////////////
void Teleop::SetMaxVerticalVel(double _velocity)
{
  this->dataPtr->maxVerticalVel = _velocity;
  this->MaxVerticalVelChanged();
}

/////////////////////////////////////////////////
double Teleop::MaxVerticalVel() const
{
  return this->dataPtr->maxVerticalVel;
}

/////////////////////////////////////////////////
void Teleop::SetMaxYawVel(double _velocity)
{
  this->dataPtr->maxYawVel = _velocity;
  this->MaxYawVelChanged();
}

/////////////////////////////////////////////////
double Teleop::MaxYawVel() const
{
  return this->dataPtr->maxYawVel;
}

/////////////////////////////////////////////////
void Teleop::OnKeySwitch(bool _checked)
{
  this->dataPtr->keyEnable = _checked;
}

/////////////////////////////////////////////////
bool Teleop::eventFilter(QObject *_obj, QEvent *_event)
{
  if (this->dataPtr->keyEnable == true)
  {
    if (_event->type() == QEvent::KeyPress)
    {
      QKeyEvent *keyEvent = static_cast<QKeyEvent*>(_event);
      switch(keyEvent->key())
      {
        case Qt::Key_W:
          this->dataPtr->forwardKeyState = KeyForward::kForward;
          break;
        case Qt::Key_A:
          this->dataPtr->yawKeyState = KeyYaw::kLeft;
          break;
        case Qt::Key_D:
          this->dataPtr->yawKeyState = KeyYaw::kRight;
          break;
        case Qt::Key_S:
          this->dataPtr->forwardKeyState = KeyForward::kBackward;
          break;
        case Qt::Key_Q:
          this->dataPtr->verticalKeyState = KeyVertical::kUp;
          break;
        case Qt::Key_E:
          this->dataPtr->verticalKeyState = KeyVertical::kDown;
          break;
        default:
          break;
      }
      this->SetKeyScale();
      this->OnTeleopTwist(
          this->dataPtr->forwardKeyScale * this->dataPtr->maxForwardVel,
          this->dataPtr->verticalKeyScale * this->dataPtr->maxVerticalVel,
          this->dataPtr->yawKeyScale * this->dataPtr->maxYawVel);
    }

    if (_event->type() == QEvent::KeyRelease)
    {
      QKeyEvent *keyEvent = static_cast<QKeyEvent*>(_event);
      switch(keyEvent->key())
      {
        case Qt::Key_W:
          this->dataPtr->forwardKeyState = KeyForward::kStop;
          break;
        case Qt::Key_A:
          this->dataPtr->yawKeyState = KeyYaw::kStop;
          break;
        case Qt::Key_D:
          this->dataPtr->yawKeyState = KeyYaw::kStop;
          break;
        case Qt::Key_S:
          this->dataPtr->forwardKeyState = KeyForward::kStop;
          break;
        case Qt::Key_Q:
          this->dataPtr->verticalKeyState = KeyVertical::kStop;
          break;
        case Qt::Key_E:
          this->dataPtr->verticalKeyState = KeyVertical::kStop;
          break;
        default:
          break;
      }
      this->SetKeyScale();
      this->OnTeleopTwist(
          this->dataPtr->forwardKeyScale * this->dataPtr->maxForwardVel,
          this->dataPtr->verticalKeyScale * this->dataPtr->maxVerticalVel,
          this->dataPtr->yawKeyScale * this->dataPtr->maxYawVel);
    }
  }
  return QObject::eventFilter(_obj, _event);
}

/////////////////////////////////////////////////
void Teleop::SetKeyScale()
{
  this->dataPtr->forwardKeyScale = this->dataPtr->forwardKeyState ==
      KeyForward::kForward ? 1 : this->dataPtr->forwardKeyState ==
      KeyForward::kBackward ? -1 : 0;

  this->dataPtr->verticalKeyScale = this->dataPtr->verticalKeyState ==
      KeyVertical::kUp ? 1 : this->dataPtr->verticalKeyState ==
      KeyVertical::kDown ? -1 : 0;

  this->dataPtr->yawKeyScale = this->dataPtr->yawKeyState ==
      KeyYaw::kLeft ? 1 : this->dataPtr->yawKeyState ==
      KeyYaw::kRight ? -1 : 0;
}

// Register this plugin
GZ_ADD_PLUGIN(gz::gui::plugins::Teleop,
                    gz::gui::Plugin)<|MERGE_RESOLUTION|>--- conflicted
+++ resolved
@@ -134,10 +134,6 @@
   if (this->title.empty())
     this->title = "Teleop";
 
-<<<<<<< HEAD
-  gz::gui::App()->findChild
-    <gz::gui::MainWindow *>()->QuickWindow()->installEventFilter(this);
-=======
   if (_pluginElem)
   {
     auto topicElem = _pluginElem->FirstChildElement("topic");
@@ -145,9 +141,7 @@
       this->SetTopic(topicElem->GetText());
   }
 
-  ignition::gui::App()->findChild
-    <ignition::gui::MainWindow *>()->QuickWindow()->installEventFilter(this);
->>>>>>> 011624ac
+  App()->findChild<MainWindow *>()->QuickWindow()->installEventFilter(this);
 }
 
 /////////////////////////////////////////////////
@@ -161,12 +155,8 @@
   cmdVelMsg.mutable_angular()->set_z(_angVel);
 
   if (!this->dataPtr->cmdVelPub.Publish(cmdVelMsg))
-<<<<<<< HEAD
+  {
     gzerr << "gz::msgs::Twist message couldn't be published at topic: "
-=======
-  {
-    ignerr << "ignition::msgs::Twist message couldn't be published at topic: "
->>>>>>> 011624ac
       << this->dataPtr->topic << std::endl;
   }
 }
