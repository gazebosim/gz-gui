--- conflicted
+++ resolved
@@ -113,15 +113,9 @@
 Teleop::Teleop(): Plugin(), dataPtr(std::make_unique<TeleopPrivate>())
 {
   // Initialize publisher using default topic.
-<<<<<<< HEAD
-  this->dataPtr->cmdVelPub = gz::transport::Node::Publisher();
-  this->dataPtr->cmdVelPub =
-      this->dataPtr->node.Advertise<gz::msgs::Twist>
-=======
   this->dataPtr->cmdVelPub = transport::Node::Publisher();
   this->dataPtr->cmdVelPub =
       this->dataPtr->node.Advertise<msgs::Twist>
->>>>>>> 4232d2a4
       (this->dataPtr->topic);
 }
 
@@ -141,23 +135,14 @@
       this->SetTopic(topicElem->GetText());
   }
 
-<<<<<<< HEAD
   App()->findChild<MainWindow *>()->QuickWindow()->installEventFilter(this);
-=======
-  gui::App()->findChild
-    <MainWindow *>()->QuickWindow()->installEventFilter(this);
->>>>>>> 4232d2a4
 }
 
 /////////////////////////////////////////////////
 void Teleop::OnTeleopTwist(double _forwardVel, double _verticalVel,
         double _angVel)
 {
-<<<<<<< HEAD
-  gz::msgs::Twist cmdVelMsg;
-=======
   msgs::Twist cmdVelMsg;
->>>>>>> 4232d2a4
 
   cmdVelMsg.mutable_linear()->set_x(_forwardVel);
   cmdVelMsg.mutable_linear()->set_z(_verticalVel);
@@ -184,15 +169,9 @@
       this->dataPtr->topic << " ' " <<std::endl;
 
   // Update publisher with new topic.
-<<<<<<< HEAD
-  this->dataPtr->cmdVelPub = gz::transport::Node::Publisher();
-  this->dataPtr->cmdVelPub =
-      this->dataPtr->node.Advertise<gz::msgs::Twist>
-=======
   this->dataPtr->cmdVelPub = transport::Node::Publisher();
   this->dataPtr->cmdVelPub =
       this->dataPtr->node.Advertise<msgs::Twist>
->>>>>>> 4232d2a4
       (this->dataPtr->topic);
   if (!this->dataPtr->cmdVelPub)
   {
@@ -347,10 +326,5 @@
 }
 
 // Register this plugin
-<<<<<<< HEAD
-GZ_ADD_PLUGIN(gz::gui::plugins::Teleop,
-                    gz::gui::Plugin)
-=======
-IGNITION_ADD_PLUGIN(Teleop,
-                    gui::Plugin)
->>>>>>> 4232d2a4
+GZ_ADD_PLUGIN(Teleop,
+              gui::Plugin)