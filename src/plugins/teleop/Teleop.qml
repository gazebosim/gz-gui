/*
 * Copyright (C) 2021 Open Source Robotics Foundation
 *
 * Licensed under the Apache License, Version 2.0 (the "License");
 * you may not use this file except in compliance with the License.
 * You may obtain a copy of the License at
 *
 *     http://www.apache.org/licenses/LICENSE-2.0
 *
 * Unless required by applicable law or agreed to in writing, software
 * distributed under the License is distributed on an "AS IS" BASIS,
 * WITHOUT WARRANTIES OR CONDITIONS OF ANY KIND, either express or implied.
 * See the License for the specific language governing permissions and
 * limitations under the License.
 *
*/

import QtQuick 2.9
import QtQuick.Controls 2.2
import QtQuick.Controls.Material 2.1
import QtQuick.Controls.Styles 1.4
import QtQuick.Layouts 1.3
import gz.gui 1.0

ColumnLayout {
  Layout.minimumWidth: 400
  Layout.minimumHeight: 650
  Layout.margins: 5
  anchors.fill: parent
  focus: true

  // Maximum forward velocity
  property double maxForwardVel: Teleop.maxForwardVel

  // Maximum vertical velocity
  property double maxVerticalVel: Teleop.maxVerticalVel

  // Maximum yaw velocity
  property double maxYawVel: Teleop.maxYawVel

  // Send command according to given scale
  function sendCommand(_forwardScale, _verticalScale, _yawScale) {
    var forwardVel = _forwardScale * maxForwardVel;
    var verticalVel = _verticalScale * maxVerticalVel;
    var yawVel = _yawScale * maxYawVel;
    Teleop.OnTeleopTwist(forwardVel, verticalVel, yawVel)
  }

  // Forward scale based on button state
  function forwardScale() {
    if (forwardButton.checked)
      return 1;
    else if (backwardButton.checked)
      return -1;

    return 0;
  }

  // Vertical scale based on button state
  function verticalScale() {
    if (upButton.checked)
      return 1;
    else if (downButton.checked)
      return -1;

    return 0;
  }

  // Yaw scale based on button state
  function yawScale() {
    if (leftButton.checked)
      return 1;
    else if (rightButton.checked)
      return -1;

    return 0;
  }

  // Topic input
  Label {
    id: topicLabel
    text: "Topic"
    Layout.fillWidth: true
    Layout.margins: 10
  }
  TextField {
    id: topicField
    Layout.fillWidth: true
    Layout.margins: 10
    text: Teleop.topic
    placeholderText: qsTr("Topic to publish...")
    onEditingFinished: {
      Teleop.SetTopic(text)
    }
  }

  // Velocity input
  Label {
    id: velocityLabel
<<<<<<< HEAD
    text: "Velocity:"
    anchors.top: topicField.bottom
    anchors.topMargin: 10
    anchors.left: parent.left
    anchors.leftMargin: 5
  }
  // Linear velocity input
  Label {
    id: linearVelLabel
    text: "Linear"
    color: "dimgrey"
    anchors.top: velocityLabel.bottom
    anchors.topMargin: 15
    anchors.left: parent.left
    anchors.leftMargin: 5
  }
  GzSpinBox {
    id: linearVelField
    anchors.top: velocityLabel.bottom
    anchors.topMargin: 5
    anchors.left: linearVelLabel.right
    anchors.leftMargin: 5
    Layout.fillWidth: true
    value: 0.0
    maximumValue: 10.0
    minimumValue: 0.0
    decimals: 2
    stepSize: 0.10
    onEditingFinished:{
      Teleop.OnLinearVelSelection(value)
    }
  }

  // Angular velocity input
  Label {
    id: angularVelLabel
    text: "Angular"
    color: "dimgrey"
    anchors.top: velocityLabel.bottom
    anchors.topMargin: 15
    anchors.left: linearVelField.right
    anchors.leftMargin: 10
  }
  GzSpinBox {
    id: angularVelField
    anchors.top: velocityLabel.bottom
    anchors.topMargin: 5
    anchors.left: angularVelLabel.right
    anchors.leftMargin: 5
    Layout.fillWidth: true
    value: 0.0
    maximumValue: 2.0
    minimumValue: 0.0
    decimals: 2
    stepSize: 0.10
    onEditingFinished:{
      Teleop.OnAngularVelSelection(value)
=======
    text: "Maximum velocity"
    Layout.margins: 10
    ToolTip.text: "Value that's set by buttons and keys, and scaled by sliders."
    ToolTip.visible: velocityLabelMA.containsMouse
    MouseArea {
        id: velocityLabelMA
        anchors.fill: parent
        hoverEnabled: true
>>>>>>> 011624ac
    }
  }

  GridLayout {
    Layout.fillWidth: true
    Layout.margins: 10
    columns: 2

    // Forward velocity input
    Label {
      id: maxForwardVelLabel
      text: "Forward (m/s)"
      color: "dimgrey"
    }
    IgnSpinBox {
      id: maxForwardVelField
      Layout.fillWidth: true
      value: maxForwardVel
      maximumValue: 10000.0
      minimumValue: 0.0
      decimals: 2
      stepSize: 0.10
      onEditingFinished:{
        Teleop.SetMaxForwardVel(value)
      }
    }

    // Vertical velocity input
    Label {
      id: maxVerticalVelLabel
      text: "Vertical (m/s)"
      color: "dimgrey"
    }
    IgnSpinBox {
      id: maxVerticalVelField
      Layout.fillWidth: true
      value: maxVerticalVel
      maximumValue: 10000.0
      minimumValue: 0.0
      decimals: 2
      stepSize: 0.10
      onEditingFinished:{
        Teleop.SetMaxVerticalVel(value)
      }
    }

    // Yaw velocity input
    Label {
      id: maxYawVelLabel
      text: "Yaw (rad/s)"
      color: "dimgrey"
    }
    IgnSpinBox {
      id: maxYawVelField
      Layout.fillWidth: true
      value: maxYawVel
      maximumValue: 10000.0
      minimumValue: 0.0
      decimals: 2
      stepSize: 0.10
      onEditingFinished:{
        Teleop.SetMaxYawVel(value)
      }
    }
  }

  TabBar {
    id: tabs
    Layout.fillWidth: true
    Layout.margins: 10

    onCurrentIndexChanged: {
      Teleop.OnKeySwitch(currentIndex == 1);
    }

    TabButton {
      text: qsTr("Buttons")
    }
    TabButton {
      text: qsTr("Keyboard")
    }
    TabButton {
      text: qsTr("Sliders")
    }
  }

  StackLayout {
    Layout.fillHeight: true
    Layout.fillWidth: true
    Layout.margins: 10
    currentIndex: tabs.currentIndex

    // Buttons
    Item {
      GridLayout {
        id: buttonsGrid
        width: parent.width
        columns: 4

        Button {
          id: forwardButton
          text: "\u25B2"
          checkable: true
          Layout.row: 0
          Layout.column: 1
          onClicked: {
            if (backwardButton.checked)
              backwardButton.checked = false
            sendCommand(forwardScale(), verticalScale(), yawScale());
          }
          ToolTip.visible: hovered
          ToolTip.text: "Forward"
          Material.background: Material.primary
          contentItem: Label {
            renderType: Text.NativeRendering
            verticalAlignment: Text.AlignVCenter
            horizontalAlignment: Text.AlignHCenter
            font.family: "Helvetica"
            font.pointSize: 10
            color: "black"
            text: forwardButton.text
          }
        }
        Button {
          id: leftButton
          text: "\u25C0"
          checkable: true
          Layout.row: 1
          Layout.column: 0
          onClicked: {
            if (rightButton.checked)
              rightButton.checked = false
            sendCommand(forwardScale(), verticalScale(), yawScale());
          }
          ToolTip.visible: hovered
          ToolTip.text: "Left"
          Material.background: Material.primary
          contentItem: Label {
            renderType: Text.NativeRendering
            verticalAlignment: Text.AlignVCenter
            horizontalAlignment: Text.AlignHCenter
            font.family: "Helvetica"
            font.pointSize: 10
            color: "black"
            text: leftButton.text
          }
        }
        Button {
          id: rightButton
          text: "\u25B6"
          checkable: true
          Layout.row: 1
          Layout.column: 2
          onClicked: {
            if (leftButton.checked)
              leftButton.checked = false
            sendCommand(forwardScale(), verticalScale(), yawScale());
          }
          ToolTip.visible: hovered
          ToolTip.text: "Right"
          Material.background: Material.primary
          contentItem: Label {
            renderType: Text.NativeRendering
            verticalAlignment: Text.AlignVCenter
            horizontalAlignment: Text.AlignHCenter
            font.family: "Helvetica"
            font.pointSize: 10
            color: "black"
            text: rightButton.text
          }
        }
        Button {
          id: backwardButton
          text: "\u25BC"
          checkable: true
          Layout.row: 2
          Layout.column: 1
          onClicked: {
            if (forwardButton.checked)
              forwardButton.checked = false
            sendCommand(forwardScale(), verticalScale(), yawScale());
          }
          ToolTip.visible: hovered
          ToolTip.text: "Back"
          Material.background: Material.primary
          contentItem: Label {
            renderType: Text.NativeRendering
            verticalAlignment: Text.AlignVCenter
            horizontalAlignment: Text.AlignHCenter
            font.family: "Helvetica"
            font.pointSize: 10
            color: "black"
            text: backwardButton.text
          }
        }
        Button {
          id: stopButton
          text: "Stop"
          checkable: false
          Layout.row: 1
          Layout.column: 1
          onClicked: {
            forwardButton.checked = false
            leftButton.checked = false
            rightButton.checked = false
            backwardButton.checked = false
            upButton.checked = false
            downButton.checked = false
            sendCommand(forwardScale(), verticalScale(), yawScale());
          }
          ToolTip.visible: hovered
          ToolTip.text: "Stop"
          Material.background: Material.primary
          contentItem: Label {
            renderType: Text.NativeRendering
            verticalAlignment: Text.AlignVCenter
            horizontalAlignment: Text.AlignHCenter
            font.family: "Helvetica"
            font.pointSize: 10
            color: "black"
            text: stopButton.text
          }
        }

        Button {
          id: upButton
          text: "\u2191"
          checkable: true
          Layout.row: 0
          Layout.column: 3
          onClicked: {
            if (downButton.checked)
              downButton.checked = false
            sendCommand(forwardScale(), verticalScale(), yawScale());
          }
          ToolTip.visible: hovered
          ToolTip.text: "Up"
          Material.background: Material.primary
          contentItem: Label {
            renderType: Text.NativeRendering
            verticalAlignment: Text.AlignVCenter
            horizontalAlignment: Text.AlignHCenter
            font.family: "Helvetica"
            font.pointSize: 10
            color: "black"
            text: upButton.text
          }
        }

        Button {
          id: downButton
          text: "\u2193"
          checkable: true
          Layout.row: 2
          Layout.column: 3
          onClicked: {
            if (upButton.checked)
              upButton.checked = false
            sendCommand(forwardScale(), verticalScale(), yawScale());
          }
          ToolTip.visible: hovered
          ToolTip.text: "Down"
          Material.background: Material.primary
          contentItem: Label {
            renderType: Text.NativeRendering
            verticalAlignment: Text.AlignVCenter
            horizontalAlignment: Text.AlignHCenter
            font.family: "Helvetica"
            font.pointSize: 10
            color: "black"
            text: downButton.text
          }
        }
        // Bottom spacer
        Item {
          Layout.row: 3
          Layout.column: 0
          Layout.fillHeight: true
        }
      }
    }

    // Keyboard
    Item {
      width: parent.width
      Text {
        textFormat: Text.RichText
        text: "Hold keys:</br><ul>" +
              "<li><b>W</b>: Forward</li>" +
              "<li><b>A</b>: Left</li>" +
              "<li><b>S</b>: Back</li>" +
              "<li><b>D</b>: Right</li>" +
              "<li><b>Q</b>: Up</li>" +
              "<li><b>E</b>: Down</li></ul>"
      }
    }

    // Sliders
    Item {
      width: parent.width

      GridLayout {
        columns: 4
        columnSpacing: 10
        width: parent.width

        // Forward
        Label {
          text: "Forward (m/s)"
        }

        Label {
          text: (-maxForwardVel).toFixed(2)
        }

        Slider {
          id: forwardVelSlider
          Layout.fillWidth: true
          from: -1.0
          to: 1.0
          stepSize: 0.01

          onMoved: {
            sendCommand(forwardVelSlider.value, verticalVelSlider.value, yawVelSlider.value);
          }
        }

        Label {
          text: maxForwardVel.toFixed(2)
        }

        // Vertical
        Label {
          text: "Vertical (m/s)"
        }

        Label {
          text: (-maxVerticalVel).toFixed(2)
        }

        Slider {
          id: verticalVelSlider
          Layout.fillWidth: true
          from: -1.0
          to: 1.0
          stepSize: 0.01

          onMoved: {
            sendCommand(forwardVelSlider.value, verticalVelSlider.value, yawVelSlider.value);
          }
        }

        Label {
          text: maxVerticalVel.toFixed(2)
        }

        // Yaw
        Label {
          text: "Yaw (rad/s)"
        }

        Label {
          text: (-maxYawVel).toFixed(2)
        }

        Slider {
          id: yawVelSlider
          Layout.fillWidth: true
          from: -1.0
          to: 1.0
          stepSize: 0.01

          onMoved: {
            sendCommand(forwardVelSlider.value, verticalVelSlider.value, yawVelSlider.value);
          }
        }

        Label {
          text: maxYawVel.toFixed(2)
        }

        Button {
          text: "Stop"
          Layout.columnSpan: 4
          onClicked: {
            forwardVelSlider.value = 0.0;
            verticalVelSlider.value = 0.0;
            yawVelSlider.value = 0.0;
            sendCommand(forwardVelSlider.value, verticalVelSlider.value, yawVelSlider.value);
          }
          ToolTip.visible: hovered
          ToolTip.text: "Stop"
          Material.background: Material.primary
        }

        // Bottom spacer
        Item {
          Layout.fillHeight: true
        }
      }
    }
  }
}<|MERGE_RESOLUTION|>--- conflicted
+++ resolved
@@ -97,65 +97,6 @@
   // Velocity input
   Label {
     id: velocityLabel
-<<<<<<< HEAD
-    text: "Velocity:"
-    anchors.top: topicField.bottom
-    anchors.topMargin: 10
-    anchors.left: parent.left
-    anchors.leftMargin: 5
-  }
-  // Linear velocity input
-  Label {
-    id: linearVelLabel
-    text: "Linear"
-    color: "dimgrey"
-    anchors.top: velocityLabel.bottom
-    anchors.topMargin: 15
-    anchors.left: parent.left
-    anchors.leftMargin: 5
-  }
-  GzSpinBox {
-    id: linearVelField
-    anchors.top: velocityLabel.bottom
-    anchors.topMargin: 5
-    anchors.left: linearVelLabel.right
-    anchors.leftMargin: 5
-    Layout.fillWidth: true
-    value: 0.0
-    maximumValue: 10.0
-    minimumValue: 0.0
-    decimals: 2
-    stepSize: 0.10
-    onEditingFinished:{
-      Teleop.OnLinearVelSelection(value)
-    }
-  }
-
-  // Angular velocity input
-  Label {
-    id: angularVelLabel
-    text: "Angular"
-    color: "dimgrey"
-    anchors.top: velocityLabel.bottom
-    anchors.topMargin: 15
-    anchors.left: linearVelField.right
-    anchors.leftMargin: 10
-  }
-  GzSpinBox {
-    id: angularVelField
-    anchors.top: velocityLabel.bottom
-    anchors.topMargin: 5
-    anchors.left: angularVelLabel.right
-    anchors.leftMargin: 5
-    Layout.fillWidth: true
-    value: 0.0
-    maximumValue: 2.0
-    minimumValue: 0.0
-    decimals: 2
-    stepSize: 0.10
-    onEditingFinished:{
-      Teleop.OnAngularVelSelection(value)
-=======
     text: "Maximum velocity"
     Layout.margins: 10
     ToolTip.text: "Value that's set by buttons and keys, and scaled by sliders."
@@ -164,7 +105,6 @@
         id: velocityLabelMA
         anchors.fill: parent
         hoverEnabled: true
->>>>>>> 011624ac
     }
   }
 
@@ -179,7 +119,7 @@
       text: "Forward (m/s)"
       color: "dimgrey"
     }
-    IgnSpinBox {
+    GzSpinBox {
       id: maxForwardVelField
       Layout.fillWidth: true
       value: maxForwardVel
@@ -198,7 +138,7 @@
       text: "Vertical (m/s)"
       color: "dimgrey"
     }
-    IgnSpinBox {
+    GzSpinBox {
       id: maxVerticalVelField
       Layout.fillWidth: true
       value: maxVerticalVel
@@ -217,7 +157,7 @@
       text: "Yaw (rad/s)"
       color: "dimgrey"
     }
-    IgnSpinBox {
+    GzSpinBox {
       id: maxYawVelField
       Layout.fillWidth: true
       value: maxYawVel
