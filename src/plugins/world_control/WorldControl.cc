/*
 * Copyright (C) 2017 Open Source Robotics Foundation
 *
 * Licensed under the Apache License, Version 2.0 (the "License");
 * you may not use this file except in compliance with the License.
 * You may obtain a copy of the License at
 *
 *     http://www.apache.org/licenses/LICENSE-2.0
 *
 * Unless required by applicable law or agreed to in writing, software
 * distributed under the License is distributed on an "AS IS" BASIS,
 * WITHOUT WARRANTIES OR CONDITIONS OF ANY KIND, either express or implied.
 * See the License for the specific language governing permissions and
 * limitations under the License.
 *
*/

#include "WorldControl.hh"

#include <string>

#include <ignition/common/Console.hh>
#include <ignition/common/Time.hh>
#include <ignition/common/StringUtils.hh>
#include <ignition/plugin/Register.hh>

#include "ignition/gui/Application.hh"
#include "ignition/gui/Helpers.hh"
#include "ignition/gui/GuiEvents.hh"
#include "ignition/gui/MainWindow.hh"

namespace ignition
{
namespace gui
{
namespace plugins
{
  class WorldControlPrivate
  {
    /// \brief Send the world control event or call the control service.
    /// \param[in] _msg Message to send.
    public: void SendEventMsg(const ignition::msgs::WorldControl &_msg);

    /// \brief Message holding latest world statistics
    public: ignition::msgs::WorldStatistics msg;

    /// \brief Service to send world control requests
    public: std::string controlService;

    /// \brief Mutex to protect msg
    public: std::recursive_mutex mutex;

    /// \brief Communication node
    public: ignition::transport::Node node;

    /// \brief The multi step value
    public: unsigned int multiStep = 1u;

    /// \brief True for paused
    public: bool pause{true};

    /// \brief The paused state of the most recently received world stats msg
    /// (true for paused)
    public: bool lastStatsMsgPaused{true};

    /// \brief Whether server communication should occur through an event (true)
    /// or service (false). The service option is used by default for
    /// ign-gui6, and should be changed to use the event by default in ign-gui7.
    public: bool useEvent{false};
  };
}
}
}

using namespace ignition;
using namespace gui;
using namespace plugins;

/////////////////////////////////////////////////
WorldControl::WorldControl()
  : Plugin(), dataPtr(new WorldControlPrivate)
{
}

/////////////////////////////////////////////////
WorldControl::~WorldControl()
{
}

/////////////////////////////////////////////////
void WorldControl::LoadConfig(const tinyxml2::XMLElement *_pluginElem)
{
  // Default name in case user didn't define one
  if (this->title.empty())
    this->title = "World control";

  // Create elements from configuration
  if (!_pluginElem)
  {
    ignerr << "Null plugin element." << std::endl;
    return;
  }

  // If no elements were set, show all buttons. We assume that the user never
  // wants to hide all buttons. This happens for example when the plugin is
  // inserted from the menu.
  if (_pluginElem->NoChildren())
  {
    this->PluginItem()->setProperty("showPlay", true);
    this->PluginItem()->setProperty("showStep", true);
  }

  // World name from window, to construct default topics and services
  std::string worldName;
  auto worldNames = gui::worldNames();
  if (!worldNames.empty())
    worldName = worldNames[0].toStdString();

  // For world control requests
  auto serviceElem = _pluginElem->FirstChildElement("service");
  if (nullptr != serviceElem && nullptr != serviceElem->GetText())
    this->dataPtr->controlService = serviceElem->GetText();

  // Service specified with different world name
  auto parts = common::Split(this->dataPtr->controlService, '/');
  if (!worldName.empty() &&
      parts.size() == 4 &&
      parts[0] == "" &&
      parts[1] == "world" &&
      parts[2] != worldName &&
      parts[3] == "control")
  {
    ignwarn << "Ignoring service [" << this->dataPtr->controlService
            << "], world name different from [" << worldName
            << "]. Fix or remove your <service> tag." << std::endl;

    this->dataPtr->controlService = "/world/" + worldName + "/control";
  }

  // Service unspecified, use world name
  if (this->dataPtr->controlService.empty())
  {
    if (worldName.empty())
    {
      ignerr << "Must specify a <service> for world control requests, or set "
             << "the MainWindow's [worldNames] property." << std::endl;
      return;
    }

    this->dataPtr->controlService = "/world/" + worldName + "/control";
  }
  this->dataPtr->controlService = transport::TopicUtils::AsValidTopic(
      this->dataPtr->controlService);

  if (this->dataPtr->controlService.empty())
  {
    ignerr << "Failed to create valid control service for world [" << worldName
           << "]" << std::endl;
  }

  ignmsg << "Using world control service [" << this->dataPtr->controlService
         << "]" << std::endl;

  // Play / pause buttons
  if (auto playElem = _pluginElem->FirstChildElement("play_pause"))
  {
    auto has = false;
    playElem->QueryBoolText(&has);
    this->PluginItem()->setProperty("showPlay", has);

    if (has)
    {
      auto startPaused = this->dataPtr->pause;
      if (auto pausedElem = _pluginElem->FirstChildElement("start_paused"))
      {
        pausedElem->QueryBoolText(&startPaused);
      }
      this->dataPtr->pause = startPaused;
      this->dataPtr->lastStatsMsgPaused = startPaused;
      if (startPaused)
        this->paused();
      else
        this->playing();
    }
  }

  // Step buttons
  if (auto stepElem = _pluginElem->FirstChildElement("step"))
  {
    auto has = false;
    stepElem->QueryBoolText(&has);
    this->PluginItem()->setProperty("showStep", has);
  }

  // Subscribe to world stats
  std::string statsTopic;
  auto statsTopicElem = _pluginElem->FirstChildElement("stats_topic");
  if (nullptr != statsTopicElem && nullptr != statsTopicElem->GetText())
    statsTopic = statsTopicElem->GetText();

  // Service specified with different world name
  parts = common::Split(statsTopic, '/');
  if (!worldName.empty() &&
      parts.size() == 4 &&
      parts[0] == "" &&
      parts[1] == "world" &&
      parts[2] != worldName &&
      parts[3] == "stats")
  {
    ignwarn << "Ignoring topic [" << statsTopic
            << "], world name different from [" << worldName
            << "]. Fix or remove your <stats_topic> tag." << std::endl;

    statsTopic = "/world/" + worldName + "/stats";
  }

  if (statsTopic.empty() && !worldName.empty())
  {
    statsTopic = "/world/" + worldName + "/stats";
  }

  statsTopic = transport::TopicUtils::AsValidTopic(statsTopic);
  if (!statsTopic.empty())
  {
    // Subscribe to world_stats
    if (!this->dataPtr->node.Subscribe(statsTopic,
        &WorldControl::OnWorldStatsMsg, this))
    {
      ignerr << "Failed to subscribe to [" << statsTopic << "]" << std::endl;
    }
    else
    {
      ignmsg << "Listening to stats on [" << statsTopic << "]" << std::endl;
    }
  }
  else
  {
    ignerr << "Failed to create valid topic for world [" << worldName << "]"
           << std::endl;
  }

  if (auto elem = _pluginElem->FirstChildElement("use_event"))
    elem->QueryBoolText(&this->dataPtr->useEvent);

  if (this->dataPtr->useEvent)
    igndbg << "Using an event to share WorldControl msgs with the server\n";
  else
    igndbg << "Using a service to share WorldControl msgs with the server\n";
}

/////////////////////////////////////////////////
void WorldControl::ProcessMsg()
{
  std::lock_guard<std::recursive_mutex> lock(this->dataPtr->mutex);

  // ignore the message if it's associated with a step
  const auto &header = this->dataPtr->msg.header();
  if ((header.data_size() > 0) && (header.data(0).key() == "step"))
    return;

  // If the pause state of the message doesn't match the pause state of this
  // plugin, then play/pause must have occurred elsewhere (for example, the
  // command line). If the pause state of the message matches the pause state
  // of this plugin, but the pause state of the message differs from the
  // previous message's pause state, this means that a pause/play request from
  // this plugin has been registered by the server
  if (this->dataPtr->msg.paused() &&
      (!this->dataPtr->pause || !this->dataPtr->lastStatsMsgPaused))
    this->paused();
  else if (!this->dataPtr->msg.paused() &&
      (this->dataPtr->pause || this->dataPtr->lastStatsMsgPaused))
    this->playing();

  this->dataPtr->pause = this->dataPtr->msg.paused();
  this->dataPtr->lastStatsMsgPaused = this->dataPtr->msg.paused();
}

/////////////////////////////////////////////////
void WorldControl::OnWorldStatsMsg(const msgs::WorldStatistics &_msg)
{
  std::lock_guard<std::recursive_mutex> lock(this->dataPtr->mutex);

  this->dataPtr->msg.CopyFrom(_msg);
  QMetaObject::invokeMethod(this, "ProcessMsg");
}

/////////////////////////////////////////////////
void WorldControl::OnPlay()
{
<<<<<<< HEAD
  ignition::msgs::WorldControl msg;
  msg.set_pause(false);
=======
  std::function<void(const msgs::Boolean &, const bool)> cb =
      [this](const msgs::Boolean &/*_rep*/, const bool _result)
  {
    if (_result)
      QMetaObject::invokeMethod(this, "playing");
  };

  msgs::WorldControl req;
  req.set_pause(false);
>>>>>>> 593c0e07
  this->dataPtr->pause = false;
  this->dataPtr->SendEventMsg(msg);
}

/////////////////////////////////////////////////
void WorldControl::OnPause()
{
<<<<<<< HEAD
  ignition::msgs::WorldControl msg;
  msg.set_pause(true);
=======
  std::function<void(const msgs::Boolean &, const bool)> cb =
      [this](const msgs::Boolean &/*_rep*/, const bool _result)
  {
    if (_result)
      QMetaObject::invokeMethod(this, "paused");
  };

  msgs::WorldControl req;
  req.set_pause(true);
>>>>>>> 593c0e07
  this->dataPtr->pause = true;

  this->dataPtr->SendEventMsg(msg);
}

/////////////////////////////////////////////////
void WorldControl::OnStepCount(const unsigned int _steps)
{
  this->dataPtr->multiStep = _steps;
}

/////////////////////////////////////////////////
void WorldControl::OnStep()
{
<<<<<<< HEAD
  ignition::msgs::WorldControl msg;
  msg.set_pause(this->dataPtr->pause);
  msg.set_multi_step(this->dataPtr->multiStep);

  this->dataPtr->SendEventMsg(msg);
}

/////////////////////////////////////////////////
void WorldControlPrivate::SendEventMsg(const ignition::msgs::WorldControl &_msg)
{
  if (this->useEvent)
  {
    gui::events::WorldControl event(_msg);
    App()->sendEvent(App()->findChild<MainWindow *>(), &event);
  }
  else
  {
    std::function<void(const ignition::msgs::Boolean &, const bool)> cb =
        [](const ignition::msgs::Boolean &/*_rep*/, const bool /*_result*/)
    {
      // the service CB is empty because updates are handled in
      // WorldControl::ProcessMsg
    };
    this->node.Request(this->controlService, _msg, cb);
  }
=======
  std::function<void(const msgs::Boolean &, const bool)> cb =
      [](const msgs::Boolean &/*_rep*/, const bool /*_result*/)
  {
  };

  msgs::WorldControl req;
  req.set_pause(this->dataPtr->pause);
  req.set_multi_step(this->dataPtr->multiStep);
  this->dataPtr->node.Request(this->dataPtr->controlService, req, cb);
>>>>>>> 593c0e07
}

// Register this plugin
IGNITION_ADD_PLUGIN(WorldControl,
                    gui::Plugin)<|MERGE_RESOLUTION|>--- conflicted
+++ resolved
@@ -287,20 +287,8 @@
 /////////////////////////////////////////////////
 void WorldControl::OnPlay()
 {
-<<<<<<< HEAD
-  ignition::msgs::WorldControl msg;
+  msgs::WorldControl msg;
   msg.set_pause(false);
-=======
-  std::function<void(const msgs::Boolean &, const bool)> cb =
-      [this](const msgs::Boolean &/*_rep*/, const bool _result)
-  {
-    if (_result)
-      QMetaObject::invokeMethod(this, "playing");
-  };
-
-  msgs::WorldControl req;
-  req.set_pause(false);
->>>>>>> 593c0e07
   this->dataPtr->pause = false;
   this->dataPtr->SendEventMsg(msg);
 }
@@ -308,20 +296,8 @@
 /////////////////////////////////////////////////
 void WorldControl::OnPause()
 {
-<<<<<<< HEAD
-  ignition::msgs::WorldControl msg;
+  msgs::WorldControl msg;
   msg.set_pause(true);
-=======
-  std::function<void(const msgs::Boolean &, const bool)> cb =
-      [this](const msgs::Boolean &/*_rep*/, const bool _result)
-  {
-    if (_result)
-      QMetaObject::invokeMethod(this, "paused");
-  };
-
-  msgs::WorldControl req;
-  req.set_pause(true);
->>>>>>> 593c0e07
   this->dataPtr->pause = true;
 
   this->dataPtr->SendEventMsg(msg);
@@ -336,8 +312,7 @@
 /////////////////////////////////////////////////
 void WorldControl::OnStep()
 {
-<<<<<<< HEAD
-  ignition::msgs::WorldControl msg;
+  msgs::WorldControl msg;
   msg.set_pause(this->dataPtr->pause);
   msg.set_multi_step(this->dataPtr->multiStep);
 
@@ -354,25 +329,14 @@
   }
   else
   {
-    std::function<void(const ignition::msgs::Boolean &, const bool)> cb =
-        [](const ignition::msgs::Boolean &/*_rep*/, const bool /*_result*/)
+    std::function<void(const msgs::Boolean &, const bool)> cb =
+        [](const msgs::Boolean &/*_rep*/, const bool /*_result*/)
     {
       // the service CB is empty because updates are handled in
       // WorldControl::ProcessMsg
     };
     this->node.Request(this->controlService, _msg, cb);
   }
-=======
-  std::function<void(const msgs::Boolean &, const bool)> cb =
-      [](const msgs::Boolean &/*_rep*/, const bool /*_result*/)
-  {
-  };
-
-  msgs::WorldControl req;
-  req.set_pause(this->dataPtr->pause);
-  req.set_multi_step(this->dataPtr->multiStep);
-  this->dataPtr->node.Request(this->dataPtr->controlService, req, cb);
->>>>>>> 593c0e07
 }
 
 // Register this plugin
