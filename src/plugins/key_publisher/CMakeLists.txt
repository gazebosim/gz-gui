--- conflicted
+++ resolved
@@ -4,9 +4,5 @@
   QT_HEADERS
     KeyPublisher.hh
   TEST_SOURCES
-<<<<<<< HEAD
-    KeyPublisher_TEST.cc 
-=======
     KeyPublisher_TEST.cc
->>>>>>> 650d505b
 )