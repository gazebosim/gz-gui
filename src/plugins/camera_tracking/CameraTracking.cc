/*
 * Copyright (C) 2021 Open Source Robotics Foundation
 *
 * Licensed under the Apache License, Version 2.0 (the "License");
 * you may not use this file except in compliance with the License.
 * You may obtain a copy of the License at
 *
 *     http://www.apache.org/licenses/LICENSE-2.0
 *
 * Unless required by applicable law or agreed to in writing, software
 * distributed under the License is distributed on an "AS IS" BASIS,
 * WITHOUT WARRANTIES OR CONDITIONS OF ANY KIND, either express or implied.
 * See the License for the specific language governing permissions and
 * limitations under the License.
 *
*/

#include <gz/utils/ImplPtr.hh>
#include <mutex>
#include <string>

#include <gz/msgs/boolean.pb.h>
#include <gz/msgs/gui_camera.pb.h>
#include <gz/msgs/stringmsg.pb.h>
#include <gz/msgs/vector3d.pb.h>

#include <gz/common/Console.hh>
#include <gz/common/Profiler.hh>
#include <gz/msgs/Utility.hh>
#include <gz/plugin/Register.hh>
#include <gz/rendering/Camera.hh>
#include <gz/rendering/MoveToHelper.hh>
#include <gz/rendering/RenderingIface.hh>
#include <gz/rendering/Scene.hh>

#include "gz/gui/Application.hh"
#include "gz/gui/Conversions.hh"
#include "gz/gui/GuiEvents.hh"
#include "gz/gui/MainWindow.hh"

#include <gz/transport/Node.hh>

#include "CameraTracking.hh"

namespace gz::gui::plugins
{
/// \brief Private data class for CameraTracking
class CameraTracking::Implementation
{
  /// \brief Perform rendering calls in the rendering thread.
  public: void OnRender();

  /// \brief Initialize transport
  public: void Initialize();

  /// \brief Callback for a move to request
  /// \param[in] _msg Request message to set the target to move to.
  /// \param[in] _res Response data
  /// \return True if the request is received
  public: bool OnMoveTo(const msgs::StringMsg &_msg,
      msgs::Boolean &_res);

  /// \brief Callback for a follow request
  /// \param[in] _msg Request message to set the target to follow.
  /// \param[in] _res Response data
  /// \return True if the request is received
  public: bool OnFollow(const msgs::StringMsg &_msg,
      msgs::Boolean &_res);

  /// \brief Callback for a move to pose request.
  /// \param[in] _msg GUICamera request message.
  /// \param[in] _res Response data
  /// \return True if the request is received
  public: bool OnMoveToPose(const msgs::GUICamera &_msg,
               msgs::Boolean &_res);

  /// \brief Callback for a follow offset request
  /// \param[in] _msg Request message to set the camera's follow offset.
  /// \param[in] _res Response data
  /// \return True if the request is received
  public: bool OnFollowOffset(const msgs::Vector3d &_msg,
               msgs::Boolean &_res);

  /// \brief Callback when a move to animation is complete
  private: void OnMoveToComplete();

  /// \brief Callback when a move to  pose animation is complete
  private: void OnMoveToPoseComplete();

  /// \brief Process key releases
  /// \param[in] _e Key release event
  public: void HandleKeyRelease(events::KeyReleaseOnScene *_e);

  /// \brief Protects variable changed through services.
  public: std::mutex mutex;

  //// \brief Pointer to the rendering scene
  public: rendering::ScenePtr scene = nullptr;

  /// \brief Target to follow
  public: std::string followTarget;

  /// \brief Wait for follow target
  public: bool followTargetWait = false;

  /// \brief Offset of camera from target being followed
  public: math::Vector3d followOffset = math::Vector3d(-5, 0, 3);

  /// \brief Flag to indicate the follow offset needs to be updated
  public: bool followOffsetDirty = false;

  /// \brief Flag to indicate the follow offset has been updated
  public: bool newFollowOffset = true;

  /// \brief Follow P gain
  public: double followPGain = 0.01;

  /// \brief True follow the target at an offset that is in world frame,
  /// false to follow in target's local frame
  public: bool followWorldFrame = false;

  /// \brief Last move to animation time
  public: std::chrono::time_point<std::chrono::system_clock> prevMoveToTime;

  /// \brief User camera
  public: rendering::CameraPtr camera{nullptr};

  /// \brief Target to move the user camera to
  public: std::string moveToTarget;

  /// \brief Helper object to move user camera
  public: gz::rendering::MoveToHelper moveToHelper;

  /// \brief Transport node
  public: transport::Node node;

  /// \brief Move to service
  public: std::string moveToService;

  /// \brief The pose set from the move to pose service.
  public: std::optional<math::Pose3d> moveToPoseValue;

  /// \brief The motion duration set from the move to pose service.
  public: std::optional<double> moveToPoseDuration;

  /// \brief Follow service
  public: std::string followService;

  /// \brief Follow offset service
  public: std::string followOffsetService;

  /// \brief Camera pose topic
  public: std::string cameraPoseTopic;

  /// \brief Move to pose service
  public: std::string moveToPoseService;

  /// \brief Camera pose publisher
  public: transport::Node::Publisher cameraPosePub;

  /// \brief Timer to keep publishing camera poses.
  public: QTimer *timer{nullptr};
};

/////////////////////////////////////////////////
void CameraTracking::Implementation::Initialize()
{
  // Attach to the first camera we find
  for (unsigned int i = 0; i < scene->NodeCount(); ++i)
  {
    auto cam = std::dynamic_pointer_cast<rendering::Camera>(
      scene->NodeByIndex(i));
    if (cam)
    {
      this->camera = cam;
      gzdbg << "CameraTracking plugin is moving camera ["
             << this->camera->Name() << "]" << std::endl;
      break;
    }
  }
  if (!this->camera)
  {
    gzerr << "Camera is not available" << std::endl;
    return;
  }

  // move to
  this->moveToService = "/gui/move_to";
  this->node.Advertise(this->moveToService,
      &Implementation::OnMoveTo, this);
  gzmsg << "Move to service on ["
         << this->moveToService << "]" << std::endl;

  // follow
  this->followService = "/gui/follow";
  this->node.Advertise(this->followService,
      &Implementation::OnFollow, this);
  gzmsg << "Follow service on ["
         << this->followService << "]" << std::endl;

  // move to pose service
  this->moveToPoseService =
      "/gui/move_to/pose";
  this->node.Advertise(this->moveToPoseService,
      &Implementation::OnMoveToPose, this);
  gzmsg << "Move to pose service on ["
         << this->moveToPoseService << "]" << std::endl;

  // camera position topic
  this->cameraPoseTopic = "/gui/camera/pose";
  this->cameraPosePub =
    this->node.Advertise<msgs::Pose>(this->cameraPoseTopic);
  gzmsg << "Camera pose topic advertised on ["
         << this->cameraPoseTopic << "]" << std::endl;

  // follow offset
  this->followOffsetService = "/gui/follow/offset";
  this->node.Advertise(this->followOffsetService,
      &Implementation::OnFollowOffset, this);
  gzmsg << "Follow offset service on ["
       << this->followOffsetService << "]" << std::endl;
}

/////////////////////////////////////////////////
bool CameraTracking::Implementation::OnMoveTo(const msgs::StringMsg &_msg,
  msgs::Boolean &_res)
{
  std::lock_guard<std::mutex> lock(this->mutex);
  this->moveToTarget = _msg.data();

  _res.set_data(true);
  return true;
}

/////////////////////////////////////////////////
bool CameraTracking::Implementation::OnFollow(const msgs::StringMsg &_msg,
  msgs::Boolean &_res)
{
  std::lock_guard<std::mutex> lock(this->mutex);
  this->followTarget = _msg.data();

  _res.set_data(true);
  return true;
}

/////////////////////////////////////////////////
void CameraTracking::Implementation::OnMoveToComplete()
{
  this->moveToTarget.clear();
}

/////////////////////////////////////////////////
void CameraTracking::Implementation::OnMoveToPoseComplete()
{
  this->moveToPoseValue.reset();
  this->moveToPoseDuration.reset();
}

/////////////////////////////////////////////////
bool CameraTracking::Implementation::OnFollowOffset(const msgs::Vector3d &_msg,
  msgs::Boolean &_res)
{
  std::lock_guard<std::mutex> lock(this->mutex);
  if (!this->followTarget.empty())
  {
    this->newFollowOffset = true;
    this->followOffset = msgs::Convert(_msg);
  }

  _res.set_data(true);
  return true;
}

/////////////////////////////////////////////////
bool CameraTracking::Implementation::OnMoveToPose(const msgs::GUICamera &_msg,
  msgs::Boolean &_res)
{
  std::lock_guard<std::mutex> lock(this->mutex);
  math::Pose3d pose = msgs::Convert(_msg.pose());

  // If there is no orientation in the message, then set a Rot value in the
  // math::Pose3d object to infinite. This will prevent the orientation from
  // being used when positioning the camera.
  // See the MoveToHelper::MoveTo function
  if (!_msg.pose().has_orientation())
    pose.Rot().X() = math::INF_D;

  // If there is no position in the message, then set a Pos value in the
  // math::Pose3d object to infinite. This will prevent the orientation from
  // being used when positioning the camera.
  // See the MoveToHelper::MoveTo function
  if (!_msg.pose().has_position())
    pose.Pos().X() = math::INF_D;

  this->moveToPoseValue = pose;

  if (_msg.duration() > 0)
  {
    this->moveToPoseDuration = _msg.duration();
  }
  else
  {
    this->moveToPoseDuration = 0.5;
  }

  _res.set_data(true);
  return true;
}

/////////////////////////////////////////////////
void CameraTracking::Implementation::OnRender()
{
  std::lock_guard<std::mutex> lock(this->mutex);

  if (nullptr == this->scene)
  {
    this->scene = rendering::sceneFromFirstRenderEngine();
    if (nullptr == this->scene)
      return;

    this->Initialize();
  }

  if (!this->camera)
    return;

  // Move To
  {
    GZ_PROFILE("CameraTracking::Implementation::OnRender MoveTo");
    if (!this->moveToTarget.empty())
    {
      if (this->moveToHelper.Idle())
      {
        rendering::NodePtr target = scene->NodeByName(
            this->moveToTarget);
        if (target)
        {
          this->moveToHelper.MoveTo(this->camera, target, 0.5,
              std::bind(&Implementation::OnMoveToComplete, this));
          this->prevMoveToTime = std::chrono::system_clock::now();
        }
        else
        {
          gzerr << "Unable to move to target. Target: '"
                 << this->moveToTarget << "' not found" << std::endl;
          this->moveToTarget.clear();
        }
      }
      else
      {
        auto now = std::chrono::system_clock::now();
        std::chrono::duration<double> dt = now - this->prevMoveToTime;
        this->moveToHelper.AddTime(dt.count());
        this->prevMoveToTime = now;
      }
    }
  }

  // Move to pose
  {
    GZ_PROFILE("CameraTracking::Implementation::OnRender MoveToPose");
    if (this->moveToPoseValue)
    {
      if (this->moveToHelper.Idle())
      {
        this->moveToHelper.MoveTo(this->camera,
            *(this->moveToPoseValue),
<<<<<<< HEAD
            *(this->moveToPoseDuration),
            std::bind(&CameraTrackingPrivate::OnMoveToPoseComplete, this));
=======
            0.5, std::bind(&Implementation::OnMoveToPoseComplete, this));
>>>>>>> 352e7263
        this->prevMoveToTime = std::chrono::system_clock::now();
      }
      else
      {
        auto now = std::chrono::system_clock::now();
        std::chrono::duration<double> dt = now - this->prevMoveToTime;
        this->moveToHelper.AddTime(dt.count());
        this->prevMoveToTime = now;
      }
    }
  }

  // Follow
  {
    GZ_PROFILE("CameraTracking::Implementation::OnRender Follow");
    // reset follow mode if target node got removed
    if (!this->followTarget.empty())
    {
      rendering::NodePtr target = this->scene->NodeByName(this->followTarget);
      if (!target && !this->followTargetWait)
      {
        this->camera->SetFollowTarget(nullptr);
        this->camera->SetTrackTarget(nullptr);
        this->followTarget.clear();
      }
    }

    if (!this->moveToTarget.empty())
      return;
    rendering::NodePtr followTargetTmp = this->camera->FollowTarget();
    if (!this->followTarget.empty())
    {
      rendering::NodePtr target = scene->NodeByName(
          this->followTarget);
      if (target)
      {
        if (!followTargetTmp || target != followTargetTmp
              || this->newFollowOffset)
        {
          this->camera->SetFollowTarget(target,
              this->followOffset,
              this->followWorldFrame);
          this->camera->SetFollowPGain(this->followPGain);

          this->camera->SetTrackTarget(target);
          // found target, no need to wait anymore
          this->newFollowOffset = false;
          this->followTargetWait = false;
        }
        else if (this->followOffsetDirty)
        {
          math::Vector3d offset =
              this->camera->WorldPosition() - target->WorldPosition();
          if (!this->followWorldFrame)
          {
            offset = target->WorldRotation().RotateVectorReverse(offset);
          }
          this->camera->SetFollowOffset(offset);
          this->followOffsetDirty = false;
        }
      }
      else if (!this->followTargetWait)
      {
        gzerr << "Unable to follow target. Target: '"
               << this->followTarget << "' not found" << std::endl;
        this->followTarget.clear();
      }
    }
    else if (followTargetTmp)
    {
      this->camera->SetFollowTarget(nullptr);
      this->camera->SetTrackTarget(nullptr);
    }
  }
}

/////////////////////////////////////////////////
CameraTracking::CameraTracking()
  : dataPtr(gz::utils::MakeUniqueImpl<Implementation>())
{
  this->dataPtr->timer = new QTimer(this);
  connect(this->dataPtr->timer, &QTimer::timeout, this->dataPtr->timer, [=]()
  {
    std::lock_guard<std::mutex> lock(this->dataPtr->mutex);
    if (!this->dataPtr->camera)
     return;
    if (this->dataPtr->cameraPosePub.HasConnections())
    {
      auto poseMsg = msgs::Convert(this->dataPtr->camera->WorldPose());
      this->dataPtr->cameraPosePub.Publish(poseMsg);
    }
  });
  this->dataPtr->timer->setInterval(1000.0 / 50.0);
  this->dataPtr->timer->start();
}

/////////////////////////////////////////////////
CameraTracking::~CameraTracking() = default;

/////////////////////////////////////////////////
void CameraTracking::LoadConfig(const tinyxml2::XMLElement *)
{
  if (this->title.empty())
    this->title = "Camera tracking";

  App()->findChild<MainWindow *>()->installEventFilter(this);
}

/////////////////////////////////////////////////
void CameraTracking::Implementation::HandleKeyRelease(
  events::KeyReleaseOnScene *_e)
{
  if (_e->Key().Key() == Qt::Key_Escape)
  {
    if (!this->followTarget.empty())
    {
      this->followTarget = std::string();

      _e->accept();
    }
  }
}

/////////////////////////////////////////////////
bool CameraTracking::eventFilter(QObject *_obj, QEvent *_event)
{
  if (_event->type() == events::Render::kType)
  {
    this->dataPtr->OnRender();
  }
  else if (_event->type() == events::KeyReleaseOnScene::kType)
  {
    events::KeyReleaseOnScene *keyEvent =
      static_cast<events::KeyReleaseOnScene*>(_event);
    if (keyEvent)
    {
      this->dataPtr->HandleKeyRelease(keyEvent);
    }
  }
  // Standard event processing
  return QObject::eventFilter(_obj, _event);
}
}  // namespace gz::gui::plugins

// Register this plugin
GZ_ADD_PLUGIN(gz::gui::plugins::CameraTracking,
              gz::gui::Plugin)<|MERGE_RESOLUTION|>--- conflicted
+++ resolved
@@ -365,12 +365,8 @@
       {
         this->moveToHelper.MoveTo(this->camera,
             *(this->moveToPoseValue),
-<<<<<<< HEAD
             *(this->moveToPoseDuration),
             std::bind(&CameraTrackingPrivate::OnMoveToPoseComplete, this));
-=======
-            0.5, std::bind(&Implementation::OnMoveToPoseComplete, this));
->>>>>>> 352e7263
         this->prevMoveToTime = std::chrono::system_clock::now();
       }
       else
