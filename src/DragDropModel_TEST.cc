/*
 * Copyright (C) 2017 Open Source Robotics Foundation
 *
 * Licensed under the Apache License, Version 2.0 (the "License");
 * you may not use this file except in compliance with the License.
 * You may obtain a copy of the License at
 *
 *     http://www.apache.org/licenses/LICENSE-2.0
 *
 * Unless required by applicable law or agreed to in writing, software
 * distributed under the License is distributed on an "AS IS" BASIS,
 * WITHOUT WARRANTIES OR CONDITIONS OF ANY KIND, either express or implied.
 * See the License for the specific language governing permissions and
 * limitations under the License.
 *
*/

#include <gtest/gtest.h>

#include <gz/common/Console.hh>

#include "test_config.hh"  // NOLINT(build/include)

#include "gz/gui/Enums.hh"
#include "gz/gui/DragDropModel.hh"

using namespace gz;
using namespace gui;

/////////////////////////////////////////////////
TEST(DragDropModelTest, Mime)
{
<<<<<<< HEAD
  gz::common::Console::SetVerbosity(4);
=======
  common::Console::SetVerbosity(4);
>>>>>>> 4232d2a4

  auto model = new DragDropModel();
  ASSERT_TRUE(model != nullptr);

  auto it = new QStandardItem();
  ASSERT_TRUE(it != nullptr);

  it->setData("/example/URI", DataRole::URI_QUERY);
  model->insertRow(0, it);

  auto id = model->index(0, 0);

  QList<QModelIndex> ids;
  ids.push_back(id);

  EXPECT_EQ(model->mimeData(ids)->data("application/x-item"), "/example/URI");
}
<|MERGE_RESOLUTION|>--- conflicted
+++ resolved
@@ -30,11 +30,7 @@
 /////////////////////////////////////////////////
 TEST(DragDropModelTest, Mime)
 {
-<<<<<<< HEAD
-  gz::common::Console::SetVerbosity(4);
-=======
   common::Console::SetVerbosity(4);
->>>>>>> 4232d2a4
 
   auto model = new DragDropModel();
   ASSERT_TRUE(model != nullptr);
