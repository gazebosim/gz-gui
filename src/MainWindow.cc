/*
 * Copyright (C) 2017 Open Source Robotics Foundation
 *
 * Licensed under the Apache License, Version 2.0 (the "License");
 * you may not use this file except in compliance with the License.
 * You may obtain a copy of the License at
 *
 *     http://www.apache.org/licenses/LICENSE-2.0
 *
 * Unless required by applicable law or agreed to in writing, software
 * distributed under the License is distributed on an "AS IS" BASIS,
 * WITHOUT WARRANTIES OR CONDITIONS OF ANY KIND, either express or implied.
 * See the License for the specific language governing permissions and
 * limitations under the License.
 *
 */

#include <tinyxml2.h>
#include <regex>
#include <string>

#include <gz/common/Console.hh>
#include <gz/common/Filesystem.hh>
#include "gz/gui/Application.hh"
#include "gz/gui/MainWindow.hh"
#include "gz/gui/Plugin.hh"
#include "gz/gui/qt.h"
#include "gz/msgs/boolean.pb.h"
#include "gz/msgs/server_control.pb.h"
#include "gz/transport/Node.hh"

namespace gz
{
  namespace gui
  {
    class MainWindowPrivate
    {
      /// \brief Number of plugins on the window
      public: int pluginCount{0};

      /// \brief Pointer to quick window
      public: QQuickWindow *quickWindow{nullptr};

      /// \brief Configuration for this window.
      public: WindowConfig windowConfig;

      /// \brief Counts the times the window has been painted
      public: unsigned int paintCount{0};

      /// \brief Minimum number of paint events to consider the window to be
      /// fully initialized.
      public: const unsigned int paintCountMin{20};

      /// \brief The action executed when GUI is closed without prompt.
      public: ExitAction defaultExitAction{ExitAction::CLOSE_GUI};

      /// \brief Show the confirmation dialog on exit
      public: bool showDialogOnExit{false};

      /// \brief Text of the prompt in the confirmation dialog on exit
      public: QString dialogOnExitText;

      /// \brief Show "shutdown" button in exit dialog
      public: bool exitDialogShowShutdown{false};

      /// \brief Show "Close GUI" button in exit dialog
      public: bool exitDialogShowCloseGui{true};

      /// \brief Text of "shutdown" button in exit dialog
      public: QString exitDialogShutdownText;

      /// \brief Text of "Close GUI" button in exit dialog
      public: QString exitDialogCloseGuiText;

      /// \brief Service to send server control requests
      public: std::string controlService{"/server_control"};

      /// \brief Communication node
      public: gz::transport::Node node;
    };
  }
}

using namespace gz;
using namespace gui;

/// \brief Strip last component from a path.
/// \return Original path without its last component.
<<<<<<< HEAD
/// \ToDo: Move this function to gz::common::Filesystem
=======
/// \ToDo: Move this function to common::Filesystem
>>>>>>> 4232d2a4
std::string dirName(const std::string &_path)
{
  std::size_t found = _path.find_last_of("/\\");
  return _path.substr(0, found);
}

/////////////////////////////////////////////////
MainWindow::MainWindow()
  : dataPtr(new MainWindowPrivate)
{
  // Expose the ExitAction enum to QML via ExitAction 1.0 module
  qRegisterMetaType<ExitAction>("ExitAction");
<<<<<<< HEAD
  qmlRegisterUncreatableMetaObject(gz::gui::staticMetaObject,
=======
  qmlRegisterUncreatableMetaObject(gui::staticMetaObject,
>>>>>>> 4232d2a4
    "ExitAction", 1, 0, "ExitAction", "Error: namespace enum");

  // Make MainWindow functions available from all QML files (using root)
  App()->Engine()->rootContext()->setContextProperty("MainWindow", this);

  // Load QML and keep pointer to generated QQuickWindow
  std::string qmlFile("qrc:qml/Main.qml");
  App()->Engine()->load(QUrl(QString::fromStdString(qmlFile)));

  this->dataPtr->quickWindow = qobject_cast<QQuickWindow *>(
      App()->Engine()->rootObjects().value(0));
  if (!this->dataPtr->quickWindow)
  {
    gzerr << "Internal error: Failed to instantiate QML file [" << qmlFile
           << "]" << std::endl;
    return;
  }

  App()->setWindowIcon(QIcon(":/qml/images/gazebo_logo.png"));
}

/////////////////////////////////////////////////
MainWindow::~MainWindow()
{
}

/////////////////////////////////////////////////
QStringList MainWindow::PluginListModel() const
{
  QStringList pluginNames;
  auto plugins = App()->PluginList();
  for (auto const &path : plugins)
  {
    for (auto const &plugin : path.second)
    {
      // Remove lib and .so
      auto pluginName = plugin.substr(3, plugin.find(".") - 3);

      // Split WWWCamelCase3D -> WWW Camel Case 3D
      std::regex reg("(\\B[A-Z][a-z])|(\\B[0-9])");
      pluginName = std::regex_replace(pluginName, reg, " $&");

      // Show?
      if (this->dataPtr->windowConfig.pluginsFromPaths ||
          std::find(this->dataPtr->windowConfig.showPlugins.begin(),
                    this->dataPtr->windowConfig.showPlugins.end(),
                    pluginName) !=
                    this->dataPtr->windowConfig.showPlugins.end())
      {
        pluginNames.append(QString::fromStdString(pluginName));
      }
    }
  }

  // Error
  for (auto plugin : this->dataPtr->windowConfig.showPlugins)
  {
    if (!pluginNames.contains(QString::fromStdString(plugin)))
    {
      gzwarn << "Requested to show plugin [" << plugin <<
          "] but it doesn't exist." << std::endl;
    }
  }

  pluginNames.sort();
  return pluginNames;
}

//////////////////////////////////////////////////
void MainWindow::OnLoadConfig(const QString &_path)
{
  auto localPath = QUrl(_path).toLocalFile();
  if (localPath.isEmpty())
    localPath = _path;

  App()->LoadConfig(localPath.toStdString());
}

/////////////////////////////////////////////////
void MainWindow::OnSaveConfig()
{
  this->SaveConfig(App()->DefaultConfigPath());
}

/////////////////////////////////////////////////
void MainWindow::OnSaveConfigAs(const QString &_path)
{
  auto localPath = QUrl(_path).toLocalFile();
  if (localPath.isEmpty())
    localPath = _path;
  this->SaveConfig(localPath.toStdString());
}

/////////////////////////////////////////////////
void MainWindow::OnStopServer()
{
<<<<<<< HEAD
  std::function<void(const gz::msgs::Boolean &, const bool)> cb =
    [](const gz::msgs::Boolean &_rep, const bool _result)
=======
  std::function<void(const msgs::Boolean &, const bool)> cb =
    [](const msgs::Boolean &_rep, const bool _result)
>>>>>>> 4232d2a4
    {
      if (_rep.data() && _result)
      {
        gzmsg << "Simulation server received shutdown request."
               << std::endl;
      }
      else
      {
        gzerr << "There was a problem instructing the simulation server to "
               << "shutdown. It may keep running." << std::endl;
      }
    };

<<<<<<< HEAD
  gz::msgs::ServerControl req;
=======
  msgs::ServerControl req;
>>>>>>> 4232d2a4
  req.set_stop(true);
  const auto success = this->dataPtr->node.Request(
    this->dataPtr->controlService, req, cb);

  if (success)
  {
    gzmsg << "Request to shutdown the simulation server sent. "
              "Stopping client now." << std::endl;
  }
  else
  {
    gzerr << "Calling service [" << this->dataPtr->controlService << "] to "
           << "stop the server failed. Please check that the "
           << "<server_control_service> of the GUI is configured correctly and "
           << "that the server is running in the same GZ_PARTITION and with "
           << "the same configuration of GZ_TRANSPORT_TOPIC_STATISTICS."
           << std::endl;
  }
}

/////////////////////////////////////////////////
void MainWindow::SaveConfig(const std::string &_path)
{
  this->dataPtr->windowConfig = this->CurrentWindowConfig();

  // Create the intermediate directories if needed.
  // We check for errors when we try to open the file.
  auto dirname = dirName(_path);
<<<<<<< HEAD
  gz::common::createDirectories(dirname);
=======
  common::createDirectories(dirname);
>>>>>>> 4232d2a4

  // Open the file
  std::ofstream out(_path.c_str(), std::ios::out);
  if (!out)
  {
    std::string str = "Unable to open file: " + _path;
    str += ".\nCheck file permissions.";
    this->notify(QString::fromStdString(str));
  }
  else
    out << this->dataPtr->windowConfig.XMLString();

  std::string msg("Saved configuration to <b>" + _path + "</b>");

  this->notify(QString::fromStdString(msg));
  gzmsg << msg << std::endl;
}

/////////////////////////////////////////////////
void MainWindow::OnAddPlugin(QString _plugin)
{
  auto plugin = _plugin.toStdString();

  // Remove spaces
  plugin.erase(remove_if(plugin.begin(), plugin.end(), isspace), plugin.end());

  gzlog << "Add [" << plugin << "] via menu" << std::endl;

  App()->LoadPlugin(plugin);
}

///////////////////////////////////////////////////
bool MainWindow::ApplyConfig(const WindowConfig &_config)
{
  if (!this->dataPtr->quickWindow)
    return false;

  // Window position
  if (!_config.IsIgnoring("position_x") &&
      !_config.IsIgnoring("position_y") &&
      !_config.IsIgnoring("position") &&
      _config.posX >= 0 && _config.posY >= 0)
  {
//    this->move(_config.posX, _config.posY);
  }

  // Window size
  if (!_config.IsIgnoring("width") &&
      !_config.IsIgnoring("height") &&
      !_config.IsIgnoring("size") &&
      _config.width >= 0 && _config.height >= 0)
  {
    this->QuickWindow()->resize(_config.width, _config.height);
  }

  // Docks state
  if (!_config.IsIgnoring("state") && !_config.state.isEmpty())
  {
//    if (!this->restoreState(_config.state))
//      gzwarn << "Failed to restore state" << std::endl;
  }

  // Style
  if (!_config.IsIgnoring("style"))
  {
    this->SetMaterialTheme(QString::fromStdString(_config.materialTheme));
    this->SetMaterialPrimary(QString::fromStdString(_config.materialPrimary));
    this->SetMaterialAccent(QString::fromStdString(_config.materialAccent));

    this->SetToolBarColorLight(QString::fromStdString(
        _config.toolBarColorLight));
    this->SetToolBarTextColorLight(QString::fromStdString(
        _config.toolBarTextColorLight));
    this->SetToolBarColorDark(QString::fromStdString(_config.toolBarColorDark));
    this->SetToolBarTextColorDark(QString::fromStdString(
        _config.toolBarTextColorDark));

    this->SetPluginToolBarColorLight(QString::fromStdString(
        _config.pluginToolBarColorLight));
    this->SetPluginToolBarTextColorLight(QString::fromStdString(
        _config.pluginToolBarTextColorLight));
    this->SetPluginToolBarColorDark(QString::fromStdString(
        _config.pluginToolBarColorDark));
    this->SetPluginToolBarTextColorDark(QString::fromStdString(
        _config.pluginToolBarTextColorDark));
  }

  // Menus
  this->SetShowDrawer(_config.showDrawer);
  this->SetShowDefaultDrawerOpts(_config.showDefaultDrawerOpts);
  this->SetShowPluginMenu(_config.showPluginMenu);

  // Keep a copy
  this->dataPtr->windowConfig = _config;

  // Notify view
  this->configChanged();

  return true;
}

/////////////////////////////////////////////////
WindowConfig MainWindow::CurrentWindowConfig() const
{
  if (!this->dataPtr->quickWindow)
    return this->dataPtr->windowConfig;

  WindowConfig config;

  // Position
//  config.posX = this->pos().x();
//  config.posY = this->pos().y();

  // Size
  config.width = this->QuickWindow()->width();
  config.height = this->QuickWindow()->height();

  // Docks state
//  config.state = this->saveState();

  // Style
  config.materialTheme = this->QuickWindow()->property("materialTheme")
    .toString().toStdString() == "0" ? "Light" : "Dark";
  config.materialPrimary = this->QuickWindow()->property("materialPrimary")
    .toString().toStdString();
  config.materialAccent =
    this->QuickWindow()->property("materialAccent").toString().toStdString();
  config.toolBarColorLight =
    this->QuickWindow()->property("toolBarColorLight").toString().toStdString();
  config.toolBarTextColorLight = this->QuickWindow()->property(
    "toolBarTextColorLight").toString().toStdString();
  config.toolBarColorDark =
    this->QuickWindow()->property("toolBarColorDark").toString().toStdString();
  config.toolBarTextColorDark = this->QuickWindow()->property(
    "toolBarTextColorDark").toString().toStdString();

  // Menus configuration and ignored properties are kept the same as the
  // initial ones. They might have been changed programatically but we
  // don't guarantee that will be saved.
  config.showDrawer = this->dataPtr->windowConfig.showDrawer;
  config.showDefaultDrawerOpts =
      this->dataPtr->windowConfig.showDefaultDrawerOpts;
  config.showPluginMenu = this->dataPtr->windowConfig.showPluginMenu;
  config.pluginsFromPaths = this->dataPtr->windowConfig.pluginsFromPaths;
  config.showPlugins = this->dataPtr->windowConfig.showPlugins;
  config.ignoredProps = this->dataPtr->windowConfig.ignoredProps;

  // Plugins
  auto plugins = this->findChildren<Plugin *>();
  for (const auto plugin : plugins)
    config.plugins += plugin->ConfigStr();

  return config;
}

/////////////////////////////////////////////////
bool WindowConfig::MergeFromXML(const std::string &_windowXml)
{
  // TinyXml element from string
  tinyxml2::XMLDocument doc;
  doc.Parse(_windowXml.c_str());
  auto winElem = doc.FirstChildElement("window");

  if (!winElem)
    return false;

  // Position
  if (auto xElem = winElem->FirstChildElement("position_x"))
    xElem->QueryIntText(&this->posX);

  if (auto yElem = winElem->FirstChildElement("position_y"))
    yElem->QueryIntText(&this->posY);

  // Size
  if (auto widthElem = winElem->FirstChildElement("width"))
    widthElem->QueryIntText(&this->width);

  if (auto heightElem = winElem->FirstChildElement("height"))
    heightElem->QueryIntText(&this->height);

  // Docks state
  if (auto stateElem = winElem->FirstChildElement("state"))
  {
    auto text = stateElem->GetText();
    if (nullptr != text)
      this->state = QByteArray::fromBase64(text);
  }

  // Style
  if (auto styleElem = winElem->FirstChildElement("style"))
  {
    auto mTheme = styleElem->Attribute("material_theme");
    if (mTheme)
    {
      this->materialTheme = mTheme;
    }
    auto mPrimary = styleElem->Attribute("material_primary");
    if (mPrimary)
    {
      this->materialPrimary = mPrimary;
    }
    auto mAccent = styleElem->Attribute("material_accent");
    if (mAccent)
    {
      this->materialAccent = mAccent;
    }
    auto tbColorLight = styleElem->Attribute("toolbar_color_light");
    if (tbColorLight)
    {
      this->toolBarColorLight = tbColorLight;
    }
    auto tbTextColorLight = styleElem->Attribute("toolbar_text_color_light");
    if (tbTextColorLight)
    {
      this->toolBarTextColorLight = tbTextColorLight;
    }
    auto tbColorDark = styleElem->Attribute("toolbar_color_dark");
    if (tbColorDark)
    {
      this->toolBarColorDark = tbColorDark;
    }
    auto tbTextColorDark = styleElem->Attribute("toolbar_text_color_dark");
    if (tbTextColorDark)
    {
      this->toolBarTextColorDark = tbTextColorDark;
    }
    auto pluginTBColorLight =
        styleElem->Attribute("plugin_toolbar_color_light");
    if (pluginTBColorLight)
    {
      this->pluginToolBarColorLight = pluginTBColorLight;
    }
    auto pluginTBTextColorLight =
        styleElem->Attribute("plugin_toolbar_text_color_light");
    if (pluginTBTextColorLight)
    {
      this->pluginToolBarTextColorLight = pluginTBTextColorLight;
    }
    auto pluginTBColorDark = styleElem->Attribute("plugin_toolbar_color_dark");
    if (pluginTBColorDark)
    {
      this->pluginToolBarColorDark = pluginTBColorDark;
    }
    auto pluginTBTextColorDark =
        styleElem->Attribute("plugin_toolbar_text_color_dark");
    if (pluginTBTextColorDark)
    {
      this->pluginToolBarTextColorDark = pluginTBTextColorDark;
    }
  }

  // Menus
  if (auto menusElem = winElem->FirstChildElement("menus"))
  {
    // Drawer
    if (auto drawerElem = menusElem->FirstChildElement("drawer"))
    {
      // Visible
      if (drawerElem->Attribute("visible"))
      {
        bool visible = true;
        drawerElem->QueryBoolAttribute("visible", &visible);
        this->showDrawer = visible;
      }
      // Default
      if (drawerElem->Attribute("default"))
      {
        bool def = true;
        drawerElem->QueryBoolAttribute("default", &def);
        this->showDefaultDrawerOpts = def;
      }
    }

    // Plugins
    if (auto pluginsElem = menusElem->FirstChildElement("plugins"))
    {
      // Visible
      if (pluginsElem->Attribute("visible"))
      {
        bool visible = true;
        pluginsElem->QueryBoolAttribute("visible", &visible);
        this->showPluginMenu = visible;
      }

      // From paths
      if (pluginsElem->Attribute("from_paths"))
      {
        bool fromPaths = false;
        pluginsElem->QueryBoolAttribute("from_paths", &fromPaths);
        this->pluginsFromPaths = fromPaths;
      }

      // Show individual plugins
      for (auto showElem = pluginsElem->FirstChildElement("show");
          showElem != nullptr;
          showElem = showElem->NextSiblingElement("show"))
      {
        if (auto pluginName = showElem->GetText())
          this->showPlugins.push_back(pluginName);
      }
    }
  }

  // Ignore
  for (auto ignoreElem = winElem->FirstChildElement("ignore");
      ignoreElem != nullptr;
      ignoreElem = ignoreElem->NextSiblingElement("ignore"))
  {
    if (auto prop = ignoreElem->GetText())
      this->ignoredProps.insert(prop);
  }

  return true;
}

/////////////////////////////////////////////////
std::string WindowConfig::XMLString() const
{
  tinyxml2::XMLDocument doc;

  // Window
  auto windowElem = doc.NewElement("window");
  doc.InsertEndChild(windowElem);

  // Position
  if (!this->IsIgnoring("position") && !this->IsIgnoring("position_x"))
  {
    auto elem = doc.NewElement("position_x");
    elem->SetText(std::to_string(this->posX).c_str());
    windowElem->InsertEndChild(elem);
  }

  if (!this->IsIgnoring("position") && !this->IsIgnoring("position_y"))
  {
    auto elem = doc.NewElement("position_y");
    elem->SetText(std::to_string(this->posY).c_str());
    windowElem->InsertEndChild(elem);
  }

  // Docks state
  if (!this->IsIgnoring("state"))
  {
    auto elem = doc.NewElement("state");
    elem->SetText(this->state.toBase64().toStdString().c_str());
    windowElem->InsertEndChild(elem);
  }

  // Size
  if (!this->IsIgnoring("size") && !this->IsIgnoring("width"))
  {
    auto elem = doc.NewElement("width");
    elem->SetText(std::to_string(this->width).c_str());
    windowElem->InsertEndChild(elem);
  }

  if (!this->IsIgnoring("size") && !this->IsIgnoring("height"))
  {
    auto elem = doc.NewElement("height");
    elem->SetText(std::to_string(this->height).c_str());
    windowElem->InsertEndChild(elem);
  }

  // Style
  if (!this->IsIgnoring("style"))
  {
    auto elem = doc.NewElement("style");
    elem->SetAttribute("material_theme", this->materialTheme.c_str());
    elem->SetAttribute("material_primary", this->materialPrimary.c_str());
    elem->SetAttribute("material_accent", this->materialAccent.c_str());

    elem->SetAttribute("toolbar_color_light", this->toolBarColorLight.c_str());
    elem->SetAttribute("toolbar_text_color_light",
        this->toolBarTextColorLight.c_str());
    elem->SetAttribute("toolbar_color_dark", this->toolBarColorDark.c_str());
    elem->SetAttribute("toolbar_text_color_dark",
        this->toolBarTextColorDark.c_str());

    elem->SetAttribute("plugin_toolbar_color_light",
        this->pluginToolBarColorLight.c_str());
    elem->SetAttribute("plugin_toolbar_text_color_light",
        this->pluginToolBarTextColorLight.c_str());
    elem->SetAttribute("plugin_toolbar_color_dark",
        this->pluginToolBarColorDark.c_str());
    elem->SetAttribute("plugin_toolbar_text_color_dark",
        this->pluginToolBarTextColorDark.c_str());

    windowElem->InsertEndChild(elem);
  }

  // Menus
  {
    auto menusElem = doc.NewElement("menus");
    windowElem->InsertEndChild(menusElem);

    // Drawer
    {
      auto elem = doc.NewElement("drawer");

      // Visible
      elem->SetAttribute("visible", this->showDrawer);

      // Default
      elem->SetAttribute("default", this->showDefaultDrawerOpts);

      menusElem->InsertEndChild(elem);
    }

    // Plugins
    {
      auto elem = doc.NewElement("plugins");

      // Visible
      elem->SetAttribute("visible", this->showPluginMenu);

      // From paths
      elem->SetAttribute("from_paths", this->pluginsFromPaths);

      // Show
      for (const auto &show : this->showPlugins)
      {
        auto showElem = doc.NewElement("show");
        showElem->SetText(show.c_str());
        elem->InsertEndChild(showElem);
      }

      menusElem->InsertEndChild(elem);
    }

    windowElem->InsertEndChild(menusElem);
  }

  // Ignored properties
  {
    for (const auto &ignore : this->ignoredProps)
    {
      auto ignoreElem = doc.NewElement("ignore");
      ignoreElem->SetText(ignore.c_str());
      windowElem->InsertEndChild(ignoreElem);
    }
  }

  tinyxml2::XMLPrinter printer;
  doc.Print(&printer);

  std::string config = "<?xml version=\"1.0\"?>\n\n";
  config += printer.CStr();
  config += this->plugins;

  return config;
}

/////////////////////////////////////////////////
bool WindowConfig::IsIgnoring(const std::string &_prop) const
{
  return this->ignoredProps.find(_prop) != this->ignoredProps.end();
}

/////////////////////////////////////////////////
int MainWindow::PluginCount() const
{
  return this->dataPtr->pluginCount;
}

/////////////////////////////////////////////////
void MainWindow::SetPluginCount(const int _pluginCount)
{
  this->dataPtr->pluginCount = _pluginCount;
  this->PluginCountChanged();
}

/////////////////////////////////////////////////
QString MainWindow::MaterialTheme() const
{
  return QString::fromStdString(this->dataPtr->windowConfig.materialTheme);
}

/////////////////////////////////////////////////
void MainWindow::SetMaterialTheme(const QString &_materialTheme)
{
  this->dataPtr->windowConfig.materialTheme = _materialTheme.toStdString();
  this->MaterialThemeChanged();
}

/////////////////////////////////////////////////
QString MainWindow::MaterialPrimary() const
{
  return QString::fromStdString(this->dataPtr->windowConfig.materialPrimary);
}

/////////////////////////////////////////////////
void MainWindow::SetMaterialPrimary(const QString &_materialPrimary)
{
  this->dataPtr->windowConfig.materialPrimary = _materialPrimary.toStdString();
  this->MaterialPrimaryChanged();
}

/////////////////////////////////////////////////
QString MainWindow::MaterialAccent() const
{
  return QString::fromStdString(this->dataPtr->windowConfig.materialAccent);
}

/////////////////////////////////////////////////
void MainWindow::SetMaterialAccent(const QString &_materialAccent)
{
  this->dataPtr->windowConfig.materialAccent = _materialAccent.toStdString();
  this->MaterialAccentChanged();
}

/////////////////////////////////////////////////
QString MainWindow::ToolBarColorLight() const
{
  return QString::fromStdString(this->dataPtr->windowConfig.toolBarColorLight);
}

/////////////////////////////////////////////////
void MainWindow::SetToolBarColorLight(const QString &_toolBarColorLight)
{
  this->dataPtr->windowConfig.toolBarColorLight =
      _toolBarColorLight.toStdString();
  this->ToolBarColorLightChanged();
}

/////////////////////////////////////////////////
QString MainWindow::ToolBarTextColorLight() const
{
  return QString::fromStdString(
      this->dataPtr->windowConfig.toolBarTextColorLight);
}

/////////////////////////////////////////////////
void MainWindow::SetToolBarTextColorLight(const QString &_toolBarTextColorLight)
{
  this->dataPtr->windowConfig.toolBarTextColorLight =
      _toolBarTextColorLight.toStdString();
  this->ToolBarTextColorLightChanged();
}

/////////////////////////////////////////////////
QString MainWindow::ToolBarColorDark() const
{
  return QString::fromStdString(this->dataPtr->windowConfig.toolBarColorDark);
}

/////////////////////////////////////////////////
void MainWindow::SetToolBarColorDark(const QString &_toolBarColorDark)
{
  this->dataPtr->windowConfig.toolBarColorDark =
      _toolBarColorDark.toStdString();
  this->ToolBarColorDarkChanged();
}

/////////////////////////////////////////////////
QString MainWindow::ToolBarTextColorDark() const
{
  return QString::fromStdString(
      this->dataPtr->windowConfig.toolBarTextColorDark);
}

/////////////////////////////////////////////////
void MainWindow::SetToolBarTextColorDark(const QString &_toolBarTextColorDark)
{
  this->dataPtr->windowConfig.toolBarTextColorDark =
      _toolBarTextColorDark.toStdString();
  this->ToolBarTextColorDarkChanged();
}

/////////////////////////////////////////////////
QString MainWindow::PluginToolBarColorLight() const
{
  return QString::fromStdString(
      this->dataPtr->windowConfig.pluginToolBarColorLight);
}

/////////////////////////////////////////////////
void MainWindow::SetPluginToolBarColorLight(
    const QString &_pluginToolBarColorLight)
{
  this->dataPtr->windowConfig.pluginToolBarColorLight =
      _pluginToolBarColorLight.toStdString();
  this->PluginToolBarColorLightChanged();
}

/////////////////////////////////////////////////
QString MainWindow::PluginToolBarTextColorLight() const
{
  return QString::fromStdString(
      this->dataPtr->windowConfig.pluginToolBarTextColorLight);
}

/////////////////////////////////////////////////
void MainWindow::SetPluginToolBarTextColorLight(
    const QString &_pluginToolBarTextColorLight)
{
  this->dataPtr->windowConfig.pluginToolBarTextColorLight =
      _pluginToolBarTextColorLight.toStdString();
  this->PluginToolBarTextColorLightChanged();
}

/////////////////////////////////////////////////
QString MainWindow::PluginToolBarColorDark() const
{
  return QString::fromStdString(
      this->dataPtr->windowConfig.pluginToolBarColorDark);
}

/////////////////////////////////////////////////
void MainWindow::SetPluginToolBarColorDark(
    const QString &_pluginToolBarColorDark)
{
  this->dataPtr->windowConfig.pluginToolBarColorDark =
      _pluginToolBarColorDark.toStdString();
  this->PluginToolBarColorDarkChanged();
}

/////////////////////////////////////////////////
QString MainWindow::PluginToolBarTextColorDark() const
{
  return QString::fromStdString(
      this->dataPtr->windowConfig.pluginToolBarTextColorDark);
}

/////////////////////////////////////////////////
void MainWindow::SetPluginToolBarTextColorDark(
    const QString &_pluginToolBarTextColorDark)
{
  this->dataPtr->windowConfig.pluginToolBarTextColorDark =
      _pluginToolBarTextColorDark.toStdString();
  this->PluginToolBarTextColorDarkChanged();
}

/////////////////////////////////////////////////
QQuickWindow *MainWindow::QuickWindow() const
{
  return this->dataPtr->quickWindow;
}

/////////////////////////////////////////////////
bool MainWindow::ShowDrawer() const
{
  return this->dataPtr->windowConfig.showDrawer;
}

/////////////////////////////////////////////////
void MainWindow::SetShowDrawer(const bool _showDrawer)
{
  this->dataPtr->windowConfig.showDrawer = _showDrawer;
  this->ShowDrawerChanged();
}

/////////////////////////////////////////////////
bool MainWindow::ShowDefaultDrawerOpts() const
{
  return this->dataPtr->windowConfig.showDefaultDrawerOpts;
}

/////////////////////////////////////////////////
void MainWindow::SetShowDefaultDrawerOpts(const bool _showDefaultDrawerOpts)
{
  this->dataPtr->windowConfig.showDefaultDrawerOpts =
      _showDefaultDrawerOpts;
  this->ShowDefaultDrawerOptsChanged();
}

/////////////////////////////////////////////////
bool MainWindow::ShowPluginMenu() const
{
  return this->dataPtr->windowConfig.showPluginMenu;
}

/////////////////////////////////////////////////
void MainWindow::SetShowPluginMenu(const bool _showPluginMenu)
{
  this->dataPtr->windowConfig.showPluginMenu = _showPluginMenu;
  this->ShowPluginMenuChanged();
}

/////////////////////////////////////////////////
ExitAction MainWindow::DefaultExitAction() const
{
  return this->dataPtr->defaultExitAction;
}

/////////////////////////////////////////////////
void MainWindow::SetDefaultExitAction(ExitAction _defaultExitAction)
{
  this->dataPtr->defaultExitAction = _defaultExitAction;
  this->DefaultExitActionChanged();
}

/////////////////////////////////////////////////
bool MainWindow::ShowDialogOnExit() const
{
  return this->dataPtr->showDialogOnExit;
}

/////////////////////////////////////////////////
void MainWindow::SetShowDialogOnExit(bool _showDialogOnExit)
{
  this->dataPtr->showDialogOnExit = _showDialogOnExit;
  this->ShowDialogOnExitChanged();
}

/////////////////////////////////////////////////
void MainWindow::SetRenderEngine(const std::string &_renderEngine)
{
  // Deprecated: accept ignition-prefixed engines
  auto renderEngine = _renderEngine;
  auto pos = renderEngine.find("ignition");
  if (pos != std::string::npos)
  {
    renderEngine.replace(pos, pos + 8, "gz");
    gzwarn << "Trying to load deprecated plugin [" << _renderEngine
           << "]. Use [" << renderEngine << "] instead." << std::endl;
  }
  this->setProperty("renderEngine", renderEngine.c_str());
}

/////////////////////////////////////////////////
QString MainWindow::DialogOnExitText() const
{
  return this->dataPtr->dialogOnExitText;
}

/////////////////////////////////////////////////
void MainWindow::SetDialogOnExitText(
  const QString &_dialogOnExitText)
{
  this->dataPtr->dialogOnExitText = _dialogOnExitText;
  this->DialogOnExitTextChanged();
}

/////////////////////////////////////////////////
bool MainWindow::ExitDialogShowShutdown() const
{
  return this->dataPtr->exitDialogShowShutdown;
}

/////////////////////////////////////////////////
void MainWindow::SetExitDialogShowShutdown(bool _exitDialogShowShutdown)
{
  this->dataPtr->exitDialogShowShutdown = _exitDialogShowShutdown;
  this->ExitDialogShowShutdownChanged();
}

/////////////////////////////////////////////////
bool MainWindow::ExitDialogShowCloseGui() const
{
  return this->dataPtr->exitDialogShowCloseGui;
}

/////////////////////////////////////////////////
void MainWindow::SetExitDialogShowCloseGui(bool _exitDialogShowCloseGui)
{
  this->dataPtr->exitDialogShowCloseGui = _exitDialogShowCloseGui;
  this->ExitDialogShowCloseGuiChanged();
}

/////////////////////////////////////////////////
QString MainWindow::ExitDialogShutdownText() const
{
  return this->dataPtr->exitDialogShutdownText;
}

/////////////////////////////////////////////////
void MainWindow::SetExitDialogShutdownText(
  const QString &_exitDialogShutdownText)
{
  this->dataPtr->exitDialogShutdownText = _exitDialogShutdownText;
  this->ExitDialogShutdownTextChanged();
}

/////////////////////////////////////////////////
QString MainWindow::ExitDialogCloseGuiText() const
{
  return this->dataPtr->exitDialogCloseGuiText;
}

/////////////////////////////////////////////////
void MainWindow::SetExitDialogCloseGuiText(
  const QString &_exitDialogCloseGuiText)
{
  this->dataPtr->exitDialogCloseGuiText = _exitDialogCloseGuiText;
  this->ExitDialogCloseGuiTextChanged();
}

/////////////////////////////////////////////////
std::string MainWindow::ServerControlService() const
{
  return this->dataPtr->controlService;
}

/////////////////////////////////////////////////
void MainWindow::SetServerControlService(const std::string &_service)
{
  this->dataPtr->controlService = _service;
}<|MERGE_RESOLUTION|>--- conflicted
+++ resolved
@@ -86,11 +86,7 @@
 
 /// \brief Strip last component from a path.
 /// \return Original path without its last component.
-<<<<<<< HEAD
-/// \ToDo: Move this function to gz::common::Filesystem
-=======
 /// \ToDo: Move this function to common::Filesystem
->>>>>>> 4232d2a4
 std::string dirName(const std::string &_path)
 {
   std::size_t found = _path.find_last_of("/\\");
@@ -103,11 +99,7 @@
 {
   // Expose the ExitAction enum to QML via ExitAction 1.0 module
   qRegisterMetaType<ExitAction>("ExitAction");
-<<<<<<< HEAD
-  qmlRegisterUncreatableMetaObject(gz::gui::staticMetaObject,
-=======
   qmlRegisterUncreatableMetaObject(gui::staticMetaObject,
->>>>>>> 4232d2a4
     "ExitAction", 1, 0, "ExitAction", "Error: namespace enum");
 
   // Make MainWindow functions available from all QML files (using root)
@@ -204,13 +196,8 @@
 /////////////////////////////////////////////////
 void MainWindow::OnStopServer()
 {
-<<<<<<< HEAD
-  std::function<void(const gz::msgs::Boolean &, const bool)> cb =
-    [](const gz::msgs::Boolean &_rep, const bool _result)
-=======
   std::function<void(const msgs::Boolean &, const bool)> cb =
     [](const msgs::Boolean &_rep, const bool _result)
->>>>>>> 4232d2a4
     {
       if (_rep.data() && _result)
       {
@@ -224,11 +211,7 @@
       }
     };
 
-<<<<<<< HEAD
-  gz::msgs::ServerControl req;
-=======
   msgs::ServerControl req;
->>>>>>> 4232d2a4
   req.set_stop(true);
   const auto success = this->dataPtr->node.Request(
     this->dataPtr->controlService, req, cb);
@@ -257,11 +240,7 @@
   // Create the intermediate directories if needed.
   // We check for errors when we try to open the file.
   auto dirname = dirName(_path);
-<<<<<<< HEAD
-  gz::common::createDirectories(dirname);
-=======
   common::createDirectories(dirname);
->>>>>>> 4232d2a4
 
   // Open the file
   std::ofstream out(_path.c_str(), std::ios::out);
