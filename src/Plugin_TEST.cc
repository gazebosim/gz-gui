/*
 * Copyright (C) 2017 Open Source Robotics Foundation
 *
 * Licensed under the Apache License, Version 2.0 (the "License");
 * you may not use this file except in compliance with the License.
 * You may obtain a copy of the License at
 *
 *     http://www.apache.org/licenses/LICENSE-2.0
 *
 * Unless required by applicable law or agreed to in writing, software
 * distributed under the License is distributed on an "AS IS" BASIS,
 * WITHOUT WARRANTIES OR CONDITIONS OF ANY KIND, either express or implied.
 * See the License for the specific language governing permissions and
 * limitations under the License.
 *
*/

#include <gtest/gtest.h>

#include <ignition/common/Console.hh>

#include "test_config.h"  // NOLINT(build/include)
#include "ignition/gui/Application.hh"
#include "ignition/gui/MainWindow.hh"
#include "ignition/gui/Plugin.hh"

<<<<<<< HEAD
int gg_argc = 1;
char **gg_argv = new char *[gg_argc];
=======
int g_argc = 1;
char **g_argv = new char *[g_argc];
>>>>>>> ddb5dcd3

using namespace ignition;
using namespace gui;

/////////////////////////////////////////////////
TEST(PluginTest, DeleteLater)
{
  ignition::common::Console::SetVerbosity(4);

<<<<<<< HEAD
  Application app(gg_argc, gg_argv);
=======
  Application app(g_argc, g_argv);
>>>>>>> ddb5dcd3
  app.AddPluginPath(std::string(PROJECT_BINARY_PATH) + "/lib");

  // Load normal plugin
  const char *pluginStr =
    "<plugin filename=\"TestPlugin\">"
    "</plugin>";

  tinyxml2::XMLDocument pluginDoc;
  pluginDoc.Parse(pluginStr);
  EXPECT_TRUE(app.LoadPlugin("TestPlugin",
      pluginDoc.FirstChildElement("plugin")));

  // Load plugin to be deleted
  pluginStr =
    "<plugin filename=\"TestPlugin\" delete_later=\"true\">"
    "</plugin>";

  pluginDoc.Parse(pluginStr);
  EXPECT_TRUE(app.LoadPlugin("TestPlugin",
      pluginDoc.FirstChildElement("plugin")));

  // Create main window
  EXPECT_TRUE(app.InitializeMainWindow());

  auto win = app.findChild<MainWindow *>();
  ASSERT_NE(nullptr, win);

  // Check plugin count
  EXPECT_EQ(1, win->findChildren<Plugin *>().size());
}
<|MERGE_RESOLUTION|>--- conflicted
+++ resolved
@@ -24,13 +24,8 @@
 #include "ignition/gui/MainWindow.hh"
 #include "ignition/gui/Plugin.hh"
 
-<<<<<<< HEAD
-int gg_argc = 1;
-char **gg_argv = new char *[gg_argc];
-=======
 int g_argc = 1;
 char **g_argv = new char *[g_argc];
->>>>>>> ddb5dcd3
 
 using namespace ignition;
 using namespace gui;
@@ -40,11 +35,7 @@
 {
   ignition::common::Console::SetVerbosity(4);
 
-<<<<<<< HEAD
-  Application app(gg_argc, gg_argv);
-=======
   Application app(g_argc, g_argv);
->>>>>>> ddb5dcd3
   app.AddPluginPath(std::string(PROJECT_BINARY_PATH) + "/lib");
 
   // Load normal plugin
