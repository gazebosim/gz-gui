/*
 * Copyright (C) 2017 Open Source Robotics Foundation
 *
 * Licensed under the Apache License, Version 2.0 (the "License");
 * you may not use this file except in compliance with the License.
 * You may obtain a copy of the License at
 *
 *     http://www.apache.org/licenses/LICENSE-2.0
 *
 * Unless required by applicable law or agreed to in writing, software
 * distributed under the License is distributed on an "AS IS" BASIS,
 * WITHOUT WARRANTIES OR CONDITIONS OF ANY KIND, either express or implied.
 * See the License for the specific language governing permissions and
 * limitations under the License.
 *
*/

#include <gtest/gtest.h>
#include <thread>

#include "test_config.h"  // NOLINT(build/include)
#include "ignition/gui/Iface.hh"
#include "ignition/gui/Plugin.hh"

#include "ignition/gui/MainWindow.hh"

std::string kTestConfigFile = "/tmp/ign-gui-test.config";

using namespace ignition;
using namespace gui;

/////////////////////////////////////////////////
TEST(MainWindowTest, Constructor)
{
  setVerbosity(4);
  EXPECT_TRUE(initApp());

  // Constructor
  auto mainWindow = new MainWindow;
  ASSERT_NE(nullptr, mainWindow);

  delete mainWindow;
  EXPECT_TRUE(stop());
}

/////////////////////////////////////////////////
TEST(MainWindowTest, OnSaveConfig)
{
  setVerbosity(4);
  EXPECT_TRUE(initApp());

  // Change default config path
  setDefaultConfigPath(kTestConfigFile);

  // Create window
  auto mainWindow = new MainWindow;
  ASSERT_NE(nullptr, mainWindow);

  // Save to default location
  {
    // Trigger save
    mainWindow->OnSaveConfig();

    // Check saved file
    QFile saved(QString::fromStdString(kTestConfigFile));
    ASSERT_TRUE(saved.open(QFile::ReadOnly));

    QString savedStr = QLatin1String(saved.readAll());
    EXPECT_FALSE(savedStr.isNull());
    EXPECT_TRUE(savedStr.contains("<window>"));
    EXPECT_TRUE(savedStr.contains("<height>"));
    EXPECT_TRUE(savedStr.contains("<width>"));
    EXPECT_TRUE(savedStr.contains("<position_x>"));
    EXPECT_TRUE(savedStr.contains("<position_y>"));
    EXPECT_TRUE(savedStr.contains("<stylesheet>"));
    EXPECT_TRUE(savedStr.contains("<state>"));

    // Delete file
    std::remove(kTestConfigFile.c_str());
  }

  delete mainWindow;
  EXPECT_TRUE(stop());
}

/////////////////////////////////////////////////
TEST(MainWindowTest, OnSaveConfigAs)
{
  setVerbosity(4);
  EXPECT_TRUE(initApp());

  auto mainWindow = new MainWindow;
  ASSERT_NE(nullptr, mainWindow);

  // This test hangs on ubuntu bionic
  // Save to file
<<<<<<< HEAD
  // {
  //   // Choose file after a while
  //   closed = false;
  //   QTimer::singleShot(300, [&]
  //   {
  //     auto fileDialogs = mainWindow->findChildren<QFileDialog *>();
  //     ASSERT_EQ(fileDialogs.size(), 1);

  //     // Select file
  //     auto edits = fileDialogs[0]->findChildren<QLineEdit *>();
  //     ASSERT_GT(edits.size(), 0);
  //     edits[0]->setText(QString::fromStdString(kTestConfigFile));

  //     // Accept
  //     auto buttons = fileDialogs[0]->findChildren<QPushButton *>();
  //     EXPECT_GT(buttons.size(), 0);
  //     buttons[0]->click();
  //     closed = true;
  //   });

  //   // Trigger save
  //   saveAct->trigger();

  //   // Check saved file
  //   QFile saved(QString::fromStdString(kTestConfigFile));
  //   ASSERT_TRUE(saved.open(QFile::ReadOnly));

  //   QString savedStr = QLatin1String(saved.readAll());
  //   EXPECT_FALSE(savedStr.isNull());
  //   EXPECT_TRUE(savedStr.contains("<window>"));
  //   EXPECT_TRUE(savedStr.contains("<height>"));
  //   EXPECT_TRUE(savedStr.contains("<width>"));
  //   EXPECT_TRUE(savedStr.contains("<position_x>"));
  //   EXPECT_TRUE(savedStr.contains("<position_y>"));
  //   EXPECT_TRUE(savedStr.contains("<stylesheet>"));
  //   EXPECT_TRUE(savedStr.contains("<state>"));
  //   EXPECT_TRUE(savedStr.contains("<menus>"));
  //   EXPECT_TRUE(savedStr.contains("<file"));
  //   EXPECT_TRUE(savedStr.contains("<plugins"));

  //   // Delete file
  //   std::remove(kTestConfigFile.c_str());

  //   EXPECT_TRUE(closed);
  // }
=======
  {
    // Trigger save
    mainWindow->OnSaveConfigAs(QString::fromStdString(kTestConfigFile));

    // Check saved file
    QFile saved(QString::fromStdString(kTestConfigFile));
    ASSERT_TRUE(saved.open(QFile::ReadOnly));

    QString savedStr = QLatin1String(saved.readAll());
    EXPECT_FALSE(savedStr.isNull());
    EXPECT_TRUE(savedStr.contains("<window>"));
    EXPECT_TRUE(savedStr.contains("<height>"));
    EXPECT_TRUE(savedStr.contains("<width>"));
    EXPECT_TRUE(savedStr.contains("<position_x>"));
    EXPECT_TRUE(savedStr.contains("<position_y>"));
    EXPECT_TRUE(savedStr.contains("<stylesheet>"));
    EXPECT_TRUE(savedStr.contains("<state>"));
    EXPECT_TRUE(savedStr.contains("<menus>"));
    EXPECT_TRUE(savedStr.contains("<file"));
    EXPECT_TRUE(savedStr.contains("<plugins"));

    // Delete file
    std::remove(kTestConfigFile.c_str());
  }
>>>>>>> acab07b4

  delete mainWindow;
  EXPECT_TRUE(stop());
}

/////////////////////////////////////////////////
TEST(MainWindowTest, OnLoadConfig)
{
  setVerbosity(4);
  EXPECT_TRUE(initApp());

  // Add test plugins to path
  addPluginPath(std::string(PROJECT_BINARY_PATH) + "/lib");

  // Create main window
  createMainWindow();
  auto mainWindow = ignition::gui::mainWindow();
  ASSERT_NE(nullptr, mainWindow);

  // Check window doesn't have any plugins
  auto plugins = mainWindow->findChildren<Plugin *>();
  EXPECT_EQ(plugins.size(), 0);

<<<<<<< HEAD
  // Get load action on menu
  auto menus = mainWindow->menuBar()->findChildren<QMenu *>();
  ASSERT_GT(menus.size(), 0);
  ASSERT_GT(menus[0]->actions().size(), 1);
  auto loadAct = menus[0]->actions()[0];
  EXPECT_EQ(loadAct->text(), QString("&Load configuration"));

  bool closed = false;

  // Close dialog without choosing file
  {
    // Close window after 1 s
    QTimer::singleShot(300, [&]
    {
      auto fileDialogs = mainWindow->findChildren<QFileDialog *>();
      ASSERT_EQ(fileDialogs.size(), 1);
      fileDialogs[0]->close();
      closed = true;
    });

    // Trigger load
    loadAct->trigger();

    EXPECT_TRUE(closed);
  }

  // These tests hang on ubuntu bionic
  // Load file with single plugin
  // {
  //   // Close window after 1 s
  //   closed = false;
  //   QTimer::singleShot(300, [&]
  //   {
  //     auto fileDialogs = mainWindow->findChildren<QFileDialog *>();
  //     ASSERT_EQ(fileDialogs.size(), 1);

  //     // Select file
  //     auto edits = fileDialogs[0]->findChildren<QLineEdit *>();
  //     ASSERT_GT(edits.size(), 0);
  //     edits[0]->setText(QString::fromStdString(
  //         std::string(PROJECT_SOURCE_PATH) + "/test/config/test.config"));

  //     // Accept
  //     auto buttons = fileDialogs[0]->findChildren<QPushButton *>();
  //     EXPECT_GT(buttons.size(), 0);
  //     buttons[0]->click();
  //     closed = true;
  //   });

  //   // Trigger load
  //   loadAct->trigger();

  //   EXPECT_TRUE(closed);

  //   // Check window has 1 plugin
  //   plugins = mainWindow->findChildren<Plugin *>();
  //   EXPECT_EQ(1, plugins.size());
  // }

  // // Load file with 2 plugins and window state
  // {
  //   // Close window after 1 s
  //   closed = false;
  //   QTimer::singleShot(300, [&]
  //   {
  //     auto fileDialogs = mainWindow->findChildren<QFileDialog *>();
  //     ASSERT_EQ(fileDialogs.size(), 1);

  //     // Select file
  //     auto edits = fileDialogs[0]->findChildren<QLineEdit *>();
  //     ASSERT_GT(edits.size(), 0);
  //     edits[0]->setText(QString::fromStdString(
  //         std::string(PROJECT_SOURCE_PATH) + "/test/config/state.config"));

  //     // Accept
  //     auto buttons = fileDialogs[0]->findChildren<QPushButton *>();
  //     EXPECT_GT(buttons.size(), 0);
  //     buttons[0]->click();
  //     closed = true;
  //   });

  //   // Trigger load
  //   loadAct->trigger();

  //   EXPECT_TRUE(closed);

  //   // Check window has 2 plugins
  //   plugins = mainWindow->findChildren<Plugin *>();
  //   EXPECT_EQ(2, plugins.size());
  // }

  // // Load file with stylesheet
  // {
  //   // Check window style
  //   auto bg = mainWindow->palette().window().color();
  //   EXPECT_NE(bg.name(), "#0000ff");

  //   // Close window after 1 s
  //   closed = false;
  //   QTimer::singleShot(300, [&]
  //   {
  //     auto fileDialogs = mainWindow->findChildren<QFileDialog *>();
  //     ASSERT_EQ(fileDialogs.size(), 1);

  //     // Select file
  //     auto edits = fileDialogs[0]->findChildren<QLineEdit *>();
  //     ASSERT_GT(edits.size(), 0);
  //     edits[0]->setText(QString::fromStdString(
  //         std::string(PROJECT_SOURCE_PATH) +
  //         "/test/config/stylesheet.config"));

  //     // Accept
  //     auto buttons = fileDialogs[0]->findChildren<QPushButton *>();
  //     EXPECT_GT(buttons.size(), 0);
  //     buttons[0]->click();
  //     closed = true;
  //   });

  //   // Trigger load
  //   loadAct->trigger();

  //   EXPECT_TRUE(closed);

  //   // Check window style
  //   bg = mainWindow->palette().window().color();
  //   EXPECT_EQ(bg.name(), "#0000ff");
  // }
=======
  // Load file with single plugin
  {
    // Trigger load
    auto path = QString::fromStdString(
          std::string(PROJECT_SOURCE_PATH) + "/test/config/test.config");
    mainWindow->OnLoadConfig(path);

    // Check window has 1 plugin
    plugins = mainWindow->findChildren<Plugin *>();
    EXPECT_EQ(1, plugins.size());
  }

  // Load file with 2 plugins and window state
  {
    // Trigger load
    auto path = QString::fromStdString(
          std::string(PROJECT_SOURCE_PATH) + "/test/config/state.config");
    mainWindow->OnLoadConfig(path);

    // Check window has 2 plugins
    plugins = mainWindow->findChildren<Plugin *>();
    EXPECT_EQ(2, plugins.size());
  }

//  // Load file with stylesheet
//  {
//    // Check window style
//    auto bg = mainWindow->palette().window().color();
//    EXPECT_NE(bg.name(), "#0000ff");
//
//    // Close window after 1 s
//    closed = false;
//    QTimer::singleShot(300, [&]
//    {
//      auto fileDialogs = mainWindow->findChildren<QFileDialog *>();
//      ASSERT_EQ(fileDialogs.size(), 1);
//
//      // Select file
//      auto edits = fileDialogs[0]->findChildren<QLineEdit *>();
//      ASSERT_GT(edits.size(), 0);
//      edits[0]->setText(QString::fromStdString(
//          std::string(PROJECT_SOURCE_PATH) + "/test/config/stylesheet.config"));
//
//      // Accept
//      auto buttons = fileDialogs[0]->findChildren<QPushButton *>();
//      EXPECT_GT(buttons.size(), 0);
//      buttons[0]->click();
//      closed = true;
//    });
//
//    // Trigger load
//    loadAct->trigger();
//
//    EXPECT_TRUE(closed);
//
//    // Check window style
//    bg = mainWindow->palette().window().color();
//    EXPECT_EQ(bg.name(), "#0000ff");
//  }
>>>>>>> acab07b4

  EXPECT_TRUE(stop());
}

/////////////////////////////////////////////////
TEST(MainWindowTest, OnLoadStyleSheet)
{
  setVerbosity(4);
  EXPECT_TRUE(initApp());

  // Create main window
  createMainWindow();
  auto mainWindow = ignition::gui::mainWindow();
  ASSERT_NE(nullptr, mainWindow);

  // Check window has Ignition GUI's default style
<<<<<<< HEAD
  auto bg = mainWindow->palette().window().color();
  EXPECT_EQ(bg.name(), "#ededed");

  // Get load action on menu
  auto menus = mainWindow->menuBar()->findChildren<QMenu *>();
  ASSERT_GT(menus.size(), 0);
  ASSERT_GT(menus[0]->actions().size(), 3);
  auto loadAct = menus[0]->actions()[4];
  EXPECT_EQ(loadAct->text(), QString("&Load stylesheet"));

  bool closed = false;

  // Close dialog without choosing file
  {
    // Close window after 1 s
    QTimer::singleShot(300, [&]
    {
      auto fileDialogs = mainWindow->findChildren<QFileDialog *>();
      ASSERT_EQ(fileDialogs.size(), 1);
      fileDialogs[0]->close();
      closed = true;
    });

    // Trigger load
    loadAct->trigger();

    EXPECT_TRUE(closed);
  }

  // This test hangs on ubuntu bionic
  // Load test stylesheet
  // {
  //   // Close window after 1 s
  //   closed = false;
  //   QTimer::singleShot(300, [&]
  //   {
  //     auto fileDialogs = mainWindow->findChildren<QFileDialog *>();
  //     ASSERT_EQ(fileDialogs.size(), 1);

  //     // Select file
  //     auto edits = fileDialogs[0]->findChildren<QLineEdit *>();
  //     ASSERT_GT(edits.size(), 0);
  //     edits[0]->setText(QString::fromStdString(
  //         std::string(PROJECT_SOURCE_PATH) + "/test/styles/red_bg.qss"));

  //     // Accept
  //     auto buttons = fileDialogs[0]->findChildren<QPushButton *>();
  //     EXPECT_GT(buttons.size(), 0);
  //     buttons[0]->click();
  //     closed = true;
  //   });

  //   // Trigger load
  //   loadAct->trigger();

  //   EXPECT_TRUE(closed);

  //   // Check style was applied
  //   bg = mainWindow->palette().window().color();
  //   EXPECT_EQ(bg.name(), "#ff0000");
  // }
=======
//  auto bg = mainWindow->palette().window().color();
//  EXPECT_EQ(bg.name(), "#ededed");
//
//  // Get load action on menu
//  auto menus = mainWindow->menuBar()->findChildren<QMenu *>();
//  ASSERT_GT(menus.size(), 0);
//  ASSERT_GT(menus[0]->actions().size(), 3);
//  auto loadAct = menus[0]->actions()[4];
//  EXPECT_EQ(loadAct->text(), QString("&Load stylesheet"));
//
//  bool closed = false;
//
//  // Close dialog without choosing file
//  {
//    // Close window after 1 s
//    QTimer::singleShot(300, [&]
//    {
//      auto fileDialogs = mainWindow->findChildren<QFileDialog *>();
//      ASSERT_EQ(fileDialogs.size(), 1);
//      fileDialogs[0]->close();
//      closed = true;
//    });
//
//    // Trigger load
//    loadAct->trigger();
//
//    EXPECT_TRUE(closed);
//  }
//
//  // Load test stylesheet
//  {
//    // Close window after 1 s
//    closed = false;
//    QTimer::singleShot(300, [&]
//    {
//      auto fileDialogs = mainWindow->findChildren<QFileDialog *>();
//      ASSERT_EQ(fileDialogs.size(), 1);
//
//      // Select file
//      auto edits = fileDialogs[0]->findChildren<QLineEdit *>();
//      ASSERT_GT(edits.size(), 0);
//      edits[0]->setText(QString::fromStdString(
//          std::string(PROJECT_SOURCE_PATH) + "/test/styles/red_bg.qss"));
//
//      // Accept
//      auto buttons = fileDialogs[0]->findChildren<QPushButton *>();
//      EXPECT_GT(buttons.size(), 0);
//      buttons[0]->click();
//      closed = true;
//    });
//
//    // Trigger load
//    loadAct->trigger();
//
//    EXPECT_TRUE(closed);
//
//    // Check style was applied
//    bg = mainWindow->palette().window().color();
//    EXPECT_EQ(bg.name(), "#ff0000");
//  }
>>>>>>> acab07b4

  EXPECT_TRUE(stop());
}

/////////////////////////////////////////////////
TEST(MainWindowTest, OnAddPlugin)
{
  setVerbosity(4);
  EXPECT_TRUE(initApp());

  // Add test plugins to path
  addPluginPath(std::string(PROJECT_BINARY_PATH) + "/lib");

  // Create window
  createMainWindow();
  auto mainWindow = ignition::gui::mainWindow();
  ASSERT_NE(nullptr, mainWindow);

  // Check window doesn't have any plugins
  auto plugins = mainWindow->findChildren<Plugin *>();
  EXPECT_EQ(plugins.size(), 0);

  // Add plugin
  mainWindow->OnAddPlugin("TestPlugin");

  // Check window has 1 plugin
  plugins = mainWindow->findChildren<Plugin *>();
  EXPECT_EQ(plugins.size(), 1);

  // Add another plugin
  mainWindow->OnAddPlugin("TestPlugin");

  // Check window has 2 plugins
  plugins = mainWindow->findChildren<Plugin *>();
  EXPECT_EQ(plugins.size(), 2);

  // Clean up
  EXPECT_TRUE(stop());
}

/////////////////////////////////////////////////
TEST(WindowConfigTest, defaultValues)
{
  setVerbosity(4);

  WindowConfig c;

  EXPECT_EQ(c.posX, -1);
  EXPECT_EQ(c.posY, -1);
  EXPECT_EQ(c.width, -1);
  EXPECT_EQ(c.height, -1);
  EXPECT_TRUE(c.state.isEmpty());
  EXPECT_TRUE(c.styleSheet.empty());
  EXPECT_TRUE(c.menuVisibilityMap.empty());
  EXPECT_TRUE(c.pluginsFromPaths);
  EXPECT_TRUE(c.showPlugins.empty());
  EXPECT_TRUE(c.ignoredProps.empty());

  auto xml = c.XMLString();

  EXPECT_NE(xml.find("<window>"), std::string::npos);
  EXPECT_NE(xml.find("<position_x>"), std::string::npos);
  EXPECT_NE(xml.find("<position_y>"), std::string::npos);
  EXPECT_NE(xml.find("<width>"), std::string::npos);
  EXPECT_NE(xml.find("<height>"), std::string::npos);
  EXPECT_NE(xml.find("<menus>"), std::string::npos);
  EXPECT_NE(xml.find("<file"), std::string::npos);
  EXPECT_NE(xml.find("<plugins"), std::string::npos);
  EXPECT_EQ(xml.find("<ignore>"), std::string::npos);
}

/////////////////////////////////////////////////
TEST(WindowConfigTest, mergeFromXML)
{
  setVerbosity(4);

  WindowConfig c;

  // Set some values
  c.posX = 500;
  c.posY = 400;
  c.width = 1000;
  c.height = 600;
  c.ignoredProps.insert("state");

  // Merge from XML
  c.MergeFromXML(std::string("<window><position_x>5000</position_x>")+
    "<menus><plugins from_paths=\"false\"/></menus>" +
    "<ignore>size</ignore></window>");

  // Check values
  EXPECT_EQ(c.posX, 5000);
  EXPECT_EQ(c.posY, 400);
  EXPECT_EQ(c.width, 1000);
  EXPECT_EQ(c.height, 600);
  EXPECT_TRUE(c.state.isEmpty());
  EXPECT_TRUE(c.styleSheet.empty());
  EXPECT_TRUE(c.menuVisibilityMap.empty());
  EXPECT_FALSE(c.pluginsFromPaths);
  EXPECT_TRUE(c.showPlugins.empty());
  EXPECT_EQ(c.ignoredProps.size(), 2u);
  EXPECT_TRUE(c.IsIgnoring("state"));
  EXPECT_TRUE(c.IsIgnoring("size"));
}

/////////////////////////////////////////////////
TEST(WindowConfigTest, MenusToString)
{
  setVerbosity(4);

  WindowConfig c;

  // Set some menu-related properties
  c.menuVisibilityMap["file"] = false;
  c.menuVisibilityMap["plugins"] = true;

  c.pluginsFromPaths = false;

  c.showPlugins.push_back("PluginA");
  c.showPlugins.push_back("PluginB");

  // Check generated string
  auto str = c.XMLString();
  EXPECT_FALSE(str.empty());

  EXPECT_TRUE(str.find("<file visible=\"0\"/>") != std::string::npos ||
              str.find("<file visible=\"false\"/>") != std::string::npos);
  EXPECT_TRUE(str.find("<plugins visible=\"1\" from_paths=\"0\">") !=
      std::string::npos ||
      str.find("<plugins visible=\"true\" from_paths=\"false\">") !=
      std::string::npos);

  EXPECT_NE(str.find("<show>PluginA</show>"), std::string::npos) << str;
  EXPECT_NE(str.find("<show>PluginB</show>"), std::string::npos) << str;
  EXPECT_EQ(str.find("<show>PluginC</show>"), std::string::npos) << str;
}

/////////////////////////////////////////////////
TEST(WindowConfigTest, IgnoreToString)
{
  setVerbosity(4);

  WindowConfig c;

  // Set some ignored properties
  c.ignoredProps.insert("position");
  c.ignoredProps.insert("size");

  // Check generated string
  auto str = c.XMLString();
  EXPECT_FALSE(str.empty());

  // Ignored properties are not present
  EXPECT_EQ(str.find("<position_x>"), std::string::npos) << str;
  EXPECT_EQ(str.find("<position_y>"), std::string::npos) << str;
  EXPECT_EQ(str.find("<width>"), std::string::npos) << str;
  EXPECT_EQ(str.find("<height>"), std::string::npos) << str;

  // Ignore blocks are persisted
  EXPECT_NE(str.find("<ignore>position</ignore>"), std::string::npos) << str;
  EXPECT_NE(str.find("<ignore>size</ignore>"), std::string::npos) << str;
}

/////////////////////////////////////////////////
TEST(MainWindowTest, CloseWithoutSavingChanges)
{
  setVerbosity(4);
  EXPECT_TRUE(initApp());

  // Create main window
  EXPECT_TRUE(createMainWindow());

  // Access window after it's open
  bool closed{false};
  QTimer::singleShot(300, [&closed]
  {
    auto win = mainWindow();
    ASSERT_NE(nullptr, win);
    EXPECT_TRUE(win->QuickWindow()->isVisible());

    for (unsigned int i = 0; i < 100; ++i)
    {
//      win->resize(10+i, 10+2*i);
//      QCoreApplication::processEvents();
//      std::this_thread::sleep_for(std::chrono::milliseconds(50));
    }

    // Access dialog after it's open
//    bool dialogClosed{false};
//    QTimer::singleShot(300, [&]
//    {
//      auto fileDialogs = win->findChildren<QDialog *>();
//      ASSERT_EQ(fileDialogs.size(), 1);
//
//      auto closeButton = fileDialogs[0]->findChild<QPushButton *>(
//          "closeConfirmationDialogCloseButton");
//
//      closeButton->click();
//      dialogClosed = true;
//    });
//
    win->QuickWindow()->close();
//    EXPECT_TRUE(dialogClosed);
//
    closed = true;
  });

  // Show window
  EXPECT_TRUE(runMainWindow());

  EXPECT_TRUE(closed);

  EXPECT_TRUE(stop());
}

/////////////////////////////////////////////////
TEST(MainWindowTest, ApplyConfig)
{
  setVerbosity(4);
  EXPECT_TRUE(initApp());

  // Main window
  auto mainWindow = new MainWindow;
  ASSERT_NE(nullptr, mainWindow);

  // Default config
  {
    auto c = mainWindow->CurrentWindowConfig();
    EXPECT_TRUE(c.menuVisibilityMap.empty());
    EXPECT_TRUE(c.pluginsFromPaths);
    EXPECT_TRUE(c.showPlugins.empty());
    EXPECT_TRUE(c.ignoredProps.empty());
  }

  // Apply a config
  {
    WindowConfig c;
//    c.posX = 1000;
//    c.posY = 2000;
    c.width = 100;
    c.height = 200;
//    c.styleSheet = "pineapple";
//    c.menuVisibilityMap["File"] = false;
//    c.pluginsFromPaths = false;
//    c.showPlugins.push_back("watermelon");
//    c.ignoredProps.insert("position");

    mainWindow->ApplyConfig(c);
  }

  // Check applied config
  {
    auto c = mainWindow->CurrentWindowConfig();

    // ignored
//    EXPECT_NE(c.posX, 1000);
//    EXPECT_NE(c.posY, 2000);

    EXPECT_EQ(c.width, 100);
    EXPECT_EQ(c.height, 200);
//    EXPECT_EQ(c.styleSheet, "pineapple");
//    EXPECT_FALSE(c.menuVisibilityMap["File"]);
//    EXPECT_FALSE(c.pluginsFromPaths);
//    EXPECT_EQ(c.showPlugins.size(), 1u);
//    EXPECT_EQ(c.ignoredProps.size(), 1u);
  }

  delete mainWindow;
  EXPECT_TRUE(stop());
}
<|MERGE_RESOLUTION|>--- conflicted
+++ resolved
@@ -92,55 +92,7 @@
   auto mainWindow = new MainWindow;
   ASSERT_NE(nullptr, mainWindow);
 
-  // This test hangs on ubuntu bionic
   // Save to file
-<<<<<<< HEAD
-  // {
-  //   // Choose file after a while
-  //   closed = false;
-  //   QTimer::singleShot(300, [&]
-  //   {
-  //     auto fileDialogs = mainWindow->findChildren<QFileDialog *>();
-  //     ASSERT_EQ(fileDialogs.size(), 1);
-
-  //     // Select file
-  //     auto edits = fileDialogs[0]->findChildren<QLineEdit *>();
-  //     ASSERT_GT(edits.size(), 0);
-  //     edits[0]->setText(QString::fromStdString(kTestConfigFile));
-
-  //     // Accept
-  //     auto buttons = fileDialogs[0]->findChildren<QPushButton *>();
-  //     EXPECT_GT(buttons.size(), 0);
-  //     buttons[0]->click();
-  //     closed = true;
-  //   });
-
-  //   // Trigger save
-  //   saveAct->trigger();
-
-  //   // Check saved file
-  //   QFile saved(QString::fromStdString(kTestConfigFile));
-  //   ASSERT_TRUE(saved.open(QFile::ReadOnly));
-
-  //   QString savedStr = QLatin1String(saved.readAll());
-  //   EXPECT_FALSE(savedStr.isNull());
-  //   EXPECT_TRUE(savedStr.contains("<window>"));
-  //   EXPECT_TRUE(savedStr.contains("<height>"));
-  //   EXPECT_TRUE(savedStr.contains("<width>"));
-  //   EXPECT_TRUE(savedStr.contains("<position_x>"));
-  //   EXPECT_TRUE(savedStr.contains("<position_y>"));
-  //   EXPECT_TRUE(savedStr.contains("<stylesheet>"));
-  //   EXPECT_TRUE(savedStr.contains("<state>"));
-  //   EXPECT_TRUE(savedStr.contains("<menus>"));
-  //   EXPECT_TRUE(savedStr.contains("<file"));
-  //   EXPECT_TRUE(savedStr.contains("<plugins"));
-
-  //   // Delete file
-  //   std::remove(kTestConfigFile.c_str());
-
-  //   EXPECT_TRUE(closed);
-  // }
-=======
   {
     // Trigger save
     mainWindow->OnSaveConfigAs(QString::fromStdString(kTestConfigFile));
@@ -165,7 +117,6 @@
     // Delete file
     std::remove(kTestConfigFile.c_str());
   }
->>>>>>> acab07b4
 
   delete mainWindow;
   EXPECT_TRUE(stop());
@@ -189,135 +140,6 @@
   auto plugins = mainWindow->findChildren<Plugin *>();
   EXPECT_EQ(plugins.size(), 0);
 
-<<<<<<< HEAD
-  // Get load action on menu
-  auto menus = mainWindow->menuBar()->findChildren<QMenu *>();
-  ASSERT_GT(menus.size(), 0);
-  ASSERT_GT(menus[0]->actions().size(), 1);
-  auto loadAct = menus[0]->actions()[0];
-  EXPECT_EQ(loadAct->text(), QString("&Load configuration"));
-
-  bool closed = false;
-
-  // Close dialog without choosing file
-  {
-    // Close window after 1 s
-    QTimer::singleShot(300, [&]
-    {
-      auto fileDialogs = mainWindow->findChildren<QFileDialog *>();
-      ASSERT_EQ(fileDialogs.size(), 1);
-      fileDialogs[0]->close();
-      closed = true;
-    });
-
-    // Trigger load
-    loadAct->trigger();
-
-    EXPECT_TRUE(closed);
-  }
-
-  // These tests hang on ubuntu bionic
-  // Load file with single plugin
-  // {
-  //   // Close window after 1 s
-  //   closed = false;
-  //   QTimer::singleShot(300, [&]
-  //   {
-  //     auto fileDialogs = mainWindow->findChildren<QFileDialog *>();
-  //     ASSERT_EQ(fileDialogs.size(), 1);
-
-  //     // Select file
-  //     auto edits = fileDialogs[0]->findChildren<QLineEdit *>();
-  //     ASSERT_GT(edits.size(), 0);
-  //     edits[0]->setText(QString::fromStdString(
-  //         std::string(PROJECT_SOURCE_PATH) + "/test/config/test.config"));
-
-  //     // Accept
-  //     auto buttons = fileDialogs[0]->findChildren<QPushButton *>();
-  //     EXPECT_GT(buttons.size(), 0);
-  //     buttons[0]->click();
-  //     closed = true;
-  //   });
-
-  //   // Trigger load
-  //   loadAct->trigger();
-
-  //   EXPECT_TRUE(closed);
-
-  //   // Check window has 1 plugin
-  //   plugins = mainWindow->findChildren<Plugin *>();
-  //   EXPECT_EQ(1, plugins.size());
-  // }
-
-  // // Load file with 2 plugins and window state
-  // {
-  //   // Close window after 1 s
-  //   closed = false;
-  //   QTimer::singleShot(300, [&]
-  //   {
-  //     auto fileDialogs = mainWindow->findChildren<QFileDialog *>();
-  //     ASSERT_EQ(fileDialogs.size(), 1);
-
-  //     // Select file
-  //     auto edits = fileDialogs[0]->findChildren<QLineEdit *>();
-  //     ASSERT_GT(edits.size(), 0);
-  //     edits[0]->setText(QString::fromStdString(
-  //         std::string(PROJECT_SOURCE_PATH) + "/test/config/state.config"));
-
-  //     // Accept
-  //     auto buttons = fileDialogs[0]->findChildren<QPushButton *>();
-  //     EXPECT_GT(buttons.size(), 0);
-  //     buttons[0]->click();
-  //     closed = true;
-  //   });
-
-  //   // Trigger load
-  //   loadAct->trigger();
-
-  //   EXPECT_TRUE(closed);
-
-  //   // Check window has 2 plugins
-  //   plugins = mainWindow->findChildren<Plugin *>();
-  //   EXPECT_EQ(2, plugins.size());
-  // }
-
-  // // Load file with stylesheet
-  // {
-  //   // Check window style
-  //   auto bg = mainWindow->palette().window().color();
-  //   EXPECT_NE(bg.name(), "#0000ff");
-
-  //   // Close window after 1 s
-  //   closed = false;
-  //   QTimer::singleShot(300, [&]
-  //   {
-  //     auto fileDialogs = mainWindow->findChildren<QFileDialog *>();
-  //     ASSERT_EQ(fileDialogs.size(), 1);
-
-  //     // Select file
-  //     auto edits = fileDialogs[0]->findChildren<QLineEdit *>();
-  //     ASSERT_GT(edits.size(), 0);
-  //     edits[0]->setText(QString::fromStdString(
-  //         std::string(PROJECT_SOURCE_PATH) +
-  //         "/test/config/stylesheet.config"));
-
-  //     // Accept
-  //     auto buttons = fileDialogs[0]->findChildren<QPushButton *>();
-  //     EXPECT_GT(buttons.size(), 0);
-  //     buttons[0]->click();
-  //     closed = true;
-  //   });
-
-  //   // Trigger load
-  //   loadAct->trigger();
-
-  //   EXPECT_TRUE(closed);
-
-  //   // Check window style
-  //   bg = mainWindow->palette().window().color();
-  //   EXPECT_EQ(bg.name(), "#0000ff");
-  // }
-=======
   // Load file with single plugin
   {
     // Trigger load
@@ -377,7 +199,6 @@
 //    bg = mainWindow->palette().window().color();
 //    EXPECT_EQ(bg.name(), "#0000ff");
 //  }
->>>>>>> acab07b4
 
   EXPECT_TRUE(stop());
 }
@@ -394,69 +215,6 @@
   ASSERT_NE(nullptr, mainWindow);
 
   // Check window has Ignition GUI's default style
-<<<<<<< HEAD
-  auto bg = mainWindow->palette().window().color();
-  EXPECT_EQ(bg.name(), "#ededed");
-
-  // Get load action on menu
-  auto menus = mainWindow->menuBar()->findChildren<QMenu *>();
-  ASSERT_GT(menus.size(), 0);
-  ASSERT_GT(menus[0]->actions().size(), 3);
-  auto loadAct = menus[0]->actions()[4];
-  EXPECT_EQ(loadAct->text(), QString("&Load stylesheet"));
-
-  bool closed = false;
-
-  // Close dialog without choosing file
-  {
-    // Close window after 1 s
-    QTimer::singleShot(300, [&]
-    {
-      auto fileDialogs = mainWindow->findChildren<QFileDialog *>();
-      ASSERT_EQ(fileDialogs.size(), 1);
-      fileDialogs[0]->close();
-      closed = true;
-    });
-
-    // Trigger load
-    loadAct->trigger();
-
-    EXPECT_TRUE(closed);
-  }
-
-  // This test hangs on ubuntu bionic
-  // Load test stylesheet
-  // {
-  //   // Close window after 1 s
-  //   closed = false;
-  //   QTimer::singleShot(300, [&]
-  //   {
-  //     auto fileDialogs = mainWindow->findChildren<QFileDialog *>();
-  //     ASSERT_EQ(fileDialogs.size(), 1);
-
-  //     // Select file
-  //     auto edits = fileDialogs[0]->findChildren<QLineEdit *>();
-  //     ASSERT_GT(edits.size(), 0);
-  //     edits[0]->setText(QString::fromStdString(
-  //         std::string(PROJECT_SOURCE_PATH) + "/test/styles/red_bg.qss"));
-
-  //     // Accept
-  //     auto buttons = fileDialogs[0]->findChildren<QPushButton *>();
-  //     EXPECT_GT(buttons.size(), 0);
-  //     buttons[0]->click();
-  //     closed = true;
-  //   });
-
-  //   // Trigger load
-  //   loadAct->trigger();
-
-  //   EXPECT_TRUE(closed);
-
-  //   // Check style was applied
-  //   bg = mainWindow->palette().window().color();
-  //   EXPECT_EQ(bg.name(), "#ff0000");
-  // }
-=======
 //  auto bg = mainWindow->palette().window().color();
 //  EXPECT_EQ(bg.name(), "#ededed");
 //
@@ -517,7 +275,6 @@
 //    bg = mainWindow->palette().window().color();
 //    EXPECT_EQ(bg.name(), "#ff0000");
 //  }
->>>>>>> acab07b4
 
   EXPECT_TRUE(stop());
 }
