--- conflicted
+++ resolved
@@ -47,11 +47,7 @@
 // See https://github.com/gazebosim/gz-gui/issues/75
 TEST(MainWindowTest, GZ_UTILS_TEST_ENABLED_ONLY_ON_LINUX(Constructor))
 {
-<<<<<<< HEAD
-  gz::common::Console::SetVerbosity(4);
-=======
-  common::Console::SetVerbosity(4);
->>>>>>> 4232d2a4
+  common::Console::SetVerbosity(4);
   Application app(g_argc, g_argv);
 
   // Constructor
@@ -64,11 +60,7 @@
 /////////////////////////////////////////////////
 TEST(MainWindowTest, GZ_UTILS_TEST_ENABLED_ONLY_ON_LINUX(OnSaveConfig))
 {
-<<<<<<< HEAD
-  gz::common::Console::SetVerbosity(4);
-=======
-  common::Console::SetVerbosity(4);
->>>>>>> 4232d2a4
+  common::Console::SetVerbosity(4);
   Application app(g_argc, g_argv);
 
   // Change default config path
@@ -105,11 +97,7 @@
 /////////////////////////////////////////////////
 TEST(MainWindowTest, GZ_UTILS_TEST_ENABLED_ONLY_ON_LINUX(SaveConfigAs))
 {
-<<<<<<< HEAD
-  gz::common::Console::SetVerbosity(4);
-=======
-  common::Console::SetVerbosity(4);
->>>>>>> 4232d2a4
+  common::Console::SetVerbosity(4);
   Application app(g_argc, g_argv);
 
   auto mainWindow = new MainWindow;
@@ -145,11 +133,7 @@
 /////////////////////////////////////////////////
 TEST(MainWindowTest, GZ_UTILS_TEST_ENABLED_ONLY_ON_LINUX(OnLoadConfig))
 {
-<<<<<<< HEAD
-  gz::common::Console::SetVerbosity(4);
-=======
-  common::Console::SetVerbosity(4);
->>>>>>> 4232d2a4
+  common::Console::SetVerbosity(4);
   Application app(g_argc, g_argv);
 
   // Add test plugins to path
@@ -191,11 +175,7 @@
 /////////////////////////////////////////////////
 TEST(MainWindowTest, GZ_UTILS_TEST_ENABLED_ONLY_ON_LINUX(OnAddPlugin))
 {
-<<<<<<< HEAD
-  gz::common::Console::SetVerbosity(4);
-=======
-  common::Console::SetVerbosity(4);
->>>>>>> 4232d2a4
+  common::Console::SetVerbosity(4);
   Application app(g_argc, g_argv);
 
   // Add test plugins to path
@@ -227,11 +207,7 @@
 /////////////////////////////////////////////////
 TEST(WindowConfigTest, GZ_UTILS_TEST_DISABLED_ON_WIN32(defaultValues))
 {
-<<<<<<< HEAD
-  gz::common::Console::SetVerbosity(4);
-=======
-  common::Console::SetVerbosity(4);
->>>>>>> 4232d2a4
+  common::Console::SetVerbosity(4);
 
   WindowConfig c;
 
@@ -266,11 +242,7 @@
 /////////////////////////////////////////////////
 TEST(WindowConfigTest, GZ_UTILS_TEST_DISABLED_ON_WIN32(mergeFromXML))
 {
-<<<<<<< HEAD
-  gz::common::Console::SetVerbosity(4);
-=======
-  common::Console::SetVerbosity(4);
->>>>>>> 4232d2a4
+  common::Console::SetVerbosity(4);
 
   WindowConfig c;
 
@@ -308,11 +280,7 @@
 /////////////////////////////////////////////////
 TEST(WindowConfigTest, GZ_UTILS_TEST_DISABLED_ON_WIN32(MenusToString))
 {
-<<<<<<< HEAD
-  gz::common::Console::SetVerbosity(4);
-=======
-  common::Console::SetVerbosity(4);
->>>>>>> 4232d2a4
+  common::Console::SetVerbosity(4);
 
   WindowConfig c;
 
@@ -342,11 +310,7 @@
 /////////////////////////////////////////////////
 TEST(WindowConfigTest, GZ_UTILS_TEST_DISABLED_ON_WIN32(IgnoreToString))
 {
-<<<<<<< HEAD
-  gz::common::Console::SetVerbosity(4);
-=======
-  common::Console::SetVerbosity(4);
->>>>>>> 4232d2a4
+  common::Console::SetVerbosity(4);
 
   WindowConfig c;
 
@@ -373,11 +337,7 @@
 TEST(MainWindowTest,
     GZ_UTILS_TEST_ENABLED_ONLY_ON_LINUX(CloseWithoutSavingChanges))
 {
-<<<<<<< HEAD
-  gz::common::Console::SetVerbosity(4);
-=======
-  common::Console::SetVerbosity(4);
->>>>>>> 4232d2a4
+  common::Console::SetVerbosity(4);
   Application app(g_argc, g_argv);
 
   // Access window after it's open
@@ -425,11 +385,7 @@
 TEST(MainWindowTest,
      GZ_UTILS_TEST_ENABLED_ONLY_ON_LINUX(DefaultExitActionAutoShutdown))
 {
-<<<<<<< HEAD
-  gz::common::Console::SetVerbosity(4);
-=======
-  common::Console::SetVerbosity(4);
->>>>>>> 4232d2a4
+  common::Console::SetVerbosity(4);
   Application app(g_argc, g_argv);
 
   app.LoadConfig(common::joinPaths(
@@ -442,13 +398,8 @@
   bool shutdownCalled{false};
   transport::Node node;
   std::string serverControlService{"/server_control"};
-<<<<<<< HEAD
-  std::function<bool(const gz::msgs::ServerControl &, msgs::Boolean &)>
-  cb = [&](const gz::msgs::ServerControl &_req, msgs::Boolean &_rep) {
-=======
   std::function<bool(const msgs::ServerControl &, msgs::Boolean &)>
   cb = [&](const msgs::ServerControl &_req, msgs::Boolean &_rep) {
->>>>>>> 4232d2a4
     shutdownCalled = _req.stop();
     _rep.set_data(true);
     return true;
@@ -466,11 +417,7 @@
 TEST(MainWindowTest,
      GZ_UTILS_TEST_ENABLED_ONLY_ON_LINUX(ExitActionCustomShutdownService))
 {
-<<<<<<< HEAD
-  gz::common::Console::SetVerbosity(4);
-=======
-  common::Console::SetVerbosity(4);
->>>>>>> 4232d2a4
+  common::Console::SetVerbosity(4);
   Application app(g_argc, g_argv);
 
   app.LoadConfig(common::joinPaths(
@@ -486,13 +433,8 @@
   transport::Node node;
 
   std::string serverControlService{"/test_service"};
-<<<<<<< HEAD
-  std::function<bool(const gz::msgs::ServerControl &, msgs::Boolean &)>
-  cb = [&](const gz::msgs::ServerControl &_req, msgs::Boolean &_rep) {
-=======
   std::function<bool(const msgs::ServerControl &, msgs::Boolean &)>
   cb = [&](const msgs::ServerControl &_req, msgs::Boolean &_rep) {
->>>>>>> 4232d2a4
     shutdownCalled = _req.stop();
     _rep.set_data(true);
     return true;
@@ -500,13 +442,8 @@
   node.Advertise(serverControlService, cb);
 
   std::string wrongServerControlService{"/server_control"};
-<<<<<<< HEAD
-  std::function<bool(const gz::msgs::ServerControl &, msgs::Boolean &)>
-  cb2 = [&](const gz::msgs::ServerControl &, msgs::Boolean &_rep) {
-=======
   std::function<bool(const msgs::ServerControl &, msgs::Boolean &)>
   cb2 = [&](const msgs::ServerControl &, msgs::Boolean &_rep) {
->>>>>>> 4232d2a4
     wrongShutdownCalled = true;
     _rep.set_data(true);
     return true;
@@ -525,11 +462,7 @@
 TEST(MainWindowTest,
      GZ_UTILS_TEST_ENABLED_ONLY_ON_LINUX(DefaultExitActionAutoCloseGui))
 {
-<<<<<<< HEAD
-  gz::common::Console::SetVerbosity(4);
-=======
-  common::Console::SetVerbosity(4);
->>>>>>> 4232d2a4
+  common::Console::SetVerbosity(4);
   Application app(g_argc, g_argv);
 
   // Add test plugins to path
@@ -544,13 +477,8 @@
   bool shutdownCalled{false};
   transport::Node node;
   std::string serverControlService{"/server_control"};
-<<<<<<< HEAD
-  std::function<bool(const gz::msgs::ServerControl &, msgs::Boolean &)>
-  cb = [&](const gz::msgs::ServerControl &, msgs::Boolean &_rep) {
-=======
   std::function<bool(const msgs::ServerControl &, msgs::Boolean &)>
   cb = [&](const msgs::ServerControl &, msgs::Boolean &_rep) {
->>>>>>> 4232d2a4
     shutdownCalled = true;
     _rep.set_data(true);
     return true;
@@ -636,11 +564,7 @@
 TEST(MainWindowTest,
      GZ_UTILS_TEST_ENABLED_ONLY_ON_LINUX(ExitDialogShutdownButton))
 {
-<<<<<<< HEAD
-  gz::common::Console::SetVerbosity(4);
-=======
-  common::Console::SetVerbosity(4);
->>>>>>> 4232d2a4
+  common::Console::SetVerbosity(4);
   Application app(g_argc, g_argv);
 
   app.LoadConfig(common::joinPaths(
@@ -672,13 +596,8 @@
   bool shutdownCalled{false};
   transport::Node node;
   std::string serverControlService{"/server_control"};
-<<<<<<< HEAD
-  std::function<bool(const gz::msgs::ServerControl &, msgs::Boolean &)>
-    cb = [&](const gz::msgs::ServerControl &, msgs::Boolean &_rep) {
-=======
   std::function<bool(const msgs::ServerControl &, msgs::Boolean &)>
     cb = [&](const msgs::ServerControl &, msgs::Boolean &_rep) {
->>>>>>> 4232d2a4
     shutdownCalled = true;
     _rep.set_data(true);
     return true;
@@ -705,11 +624,7 @@
 TEST(MainWindowTest,
      GZ_UTILS_TEST_ENABLED_ONLY_ON_LINUX(ExitDialogDefaultButtons))
 {
-<<<<<<< HEAD
-  gz::common::Console::SetVerbosity(4);
-=======
-  common::Console::SetVerbosity(4);
->>>>>>> 4232d2a4
+  common::Console::SetVerbosity(4);
   Application app(g_argc, g_argv);
 
   app.LoadConfig(common::joinPaths(
@@ -740,13 +655,8 @@
   bool shutdownCalled{false};
   transport::Node node;
   std::string serverControlService{"/server_control"};
-<<<<<<< HEAD
-  std::function<bool(const gz::msgs::ServerControl &, msgs::Boolean &)>
-    cb = [&](const gz::msgs::ServerControl &, msgs::Boolean &_rep) {
-=======
   std::function<bool(const msgs::ServerControl &, msgs::Boolean &)>
     cb = [&](const msgs::ServerControl &, msgs::Boolean &_rep) {
->>>>>>> 4232d2a4
     shutdownCalled = true;
     _rep.set_data(true);
     return true;
@@ -762,11 +672,7 @@
 TEST(MainWindowTest,
      GZ_UTILS_TEST_ENABLED_ONLY_ON_LINUX(ExitDialogButtonsText))
 {
-<<<<<<< HEAD
-  gz::common::Console::SetVerbosity(4);
-=======
-  common::Console::SetVerbosity(4);
->>>>>>> 4232d2a4
+  common::Console::SetVerbosity(4);
   Application app(g_argc, g_argv);
 
   app.LoadConfig(common::joinPaths(
@@ -807,11 +713,7 @@
 /////////////////////////////////////////////////
 TEST(MainWindowTest, GZ_UTILS_TEST_ENABLED_ONLY_ON_LINUX(ApplyConfig))
 {
-<<<<<<< HEAD
-  gz::common::Console::SetVerbosity(4);
-=======
-  common::Console::SetVerbosity(4);
->>>>>>> 4232d2a4
+  common::Console::SetVerbosity(4);
   Application app(g_argc, g_argv);
 
   // Main window
