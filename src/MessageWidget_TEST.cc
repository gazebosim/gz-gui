--- conflicted
+++ resolved
@@ -535,11 +535,8 @@
     EXPECT_DOUBLE_EQ(retJointMsg->suspension_cfm(), 0.13);
     EXPECT_DOUBLE_EQ(retJointMsg->suspension_erp(), 0.12);
   }
-<<<<<<< HEAD
 
   delete widget;
-=======
->>>>>>> 79f36466
   EXPECT_TRUE(stop());
 }
 
@@ -1081,30 +1078,6 @@
   EXPECT_EQ(retMsg->plugins(0).filename(), "test_plugin_filename_0_only");
   EXPECT_EQ(retMsg->plugins(0).innerxml(), "<param>0_only</param>\n");
 
-  // Update fields
-  widget->SetPropertyValue("name", QVariant::fromValue(
-      std::string("test_plugin_updated")));
-  widget->SetPropertyValue("filename", QVariant::fromValue(
-      std::string("test_plugin_filename_updated")));
-  widget->SetPropertyValue("innerxml", QVariant::fromValue(
-      std::string("<param2>new_param</param2>\n")));
-
-  // Check fields
-  EXPECT_EQ(widget->PropertyValue(
-      "name").value<std::string>(), "test_plugin_updated");
-  EXPECT_EQ(widget->PropertyValue(
-      "filename").value<std::string>(), "test_plugin_filename_updated");
-  EXPECT_EQ(widget->PropertyValue(
-      "innerxml").value<std::string>(), "<param2>new_param</param2>\n");
-
-  // Check new message
-  retMsg = dynamic_cast<msgs::Plugin *>(widget->Msg());
-  EXPECT_NE(retMsg, nullptr);
-
-  EXPECT_EQ(retMsg->name(), "test_plugin_updated");
-  EXPECT_EQ(retMsg->filename(), "test_plugin_filename_updated");
-  EXPECT_EQ(retMsg->innerxml(), "<param2>new_param</param2>\n");
-
   delete widget;
   EXPECT_TRUE(stop());
 }
@@ -1226,17 +1199,440 @@
 }
 
 /////////////////////////////////////////////////
-<<<<<<< HEAD
-TEST(MessageWidgetTest, MessageWidgetVisible)
-=======
 // Test repeated int32 fields
 TEST(MessageWidgetTest, Int32VMsgWidget)
->>>>>>> 79f36466
 {
   setVerbosity(4);
   EXPECT_TRUE(initApp());
 
-<<<<<<< HEAD
+  // Message with one field
+  msgs::Int32_V msg;
+  msg.add_data(0);
+
+  // Create widget
+  auto widget = new MessageWidget(&msg);
+  ASSERT_NE(nullptr, widget);
+  EXPECT_NE(nullptr, widget->PropertyWidgetByName("data::0"));
+
+  // Retrieve message
+  auto retMsg = dynamic_cast<msgs::Int32_V *>(widget->Msg());
+  ASSERT_NE(retMsg, nullptr);
+  ASSERT_EQ(retMsg->data_size(), 1);
+  EXPECT_EQ(retMsg->data(0), 0);
+
+  // Update from message with 2 of each repeated fiels
+  msg.clear_data();
+  msg.add_data(1);
+  msg.add_data(2);
+
+  widget->UpdateFromMsg(&msg);
+
+  EXPECT_NE(nullptr, widget->PropertyWidgetByName("data::0"));
+  EXPECT_NE(nullptr, widget->PropertyWidgetByName("data::1"));
+
+  // Check new message
+  retMsg = dynamic_cast<msgs::Int32_V *>(widget->Msg());
+  ASSERT_NE(nullptr, retMsg);
+  ASSERT_EQ(retMsg->data_size(), 2);
+
+  EXPECT_EQ(retMsg->data(0), 1);
+  EXPECT_EQ(retMsg->data(1), 2);
+
+  // Update fields
+  EXPECT_TRUE(widget->SetPropertyValue("data::0", QVariant::fromValue(3)));
+
+  // Check fields
+  EXPECT_EQ(widget->PropertyValue("data::0").value<int>(), 3);
+
+  // Check new message
+  retMsg = dynamic_cast<msgs::Int32_V *>(widget->Msg());
+  ASSERT_NE(nullptr, retMsg);
+  ASSERT_EQ(retMsg->data_size(), 2);
+
+  EXPECT_EQ(retMsg->data(0), 3);
+
+  EXPECT_EQ(retMsg->data(1), 2);
+
+  // Update from message - remove entries
+  msg.clear_data();
+  msg.add_data(4);
+
+  widget->UpdateFromMsg(&msg);
+  EXPECT_NE(nullptr, widget->PropertyWidgetByName("data::0"));
+  EXPECT_EQ(nullptr, widget->PropertyWidgetByName("data::1"));
+
+  // Check new message
+  retMsg = dynamic_cast<msgs::Int32_V *>(widget->Msg());
+  ASSERT_NE(retMsg, nullptr);
+
+  ASSERT_EQ(retMsg->data_size(), 1);
+  EXPECT_EQ(retMsg->data(0), 4);
+
+  delete widget;
+  EXPECT_TRUE(stop());
+}
+
+/////////////////////////////////////////////////
+// Test repeated int64 fields
+TEST(MessageWidgetTest, Int64VMsgWidget)
+{
+  setVerbosity(4);
+  EXPECT_TRUE(initApp());
+
+  // Message with one field
+  msgs::Int64_V msg;
+  msg.add_data(0);
+
+  // Create widget
+  auto widget = new MessageWidget(&msg);
+  ASSERT_NE(nullptr, widget);
+  EXPECT_NE(nullptr, widget->PropertyWidgetByName("data::0"));
+
+  // Retrieve message
+  auto retMsg = dynamic_cast<msgs::Int64_V *>(widget->Msg());
+  ASSERT_NE(retMsg, nullptr);
+  ASSERT_EQ(retMsg->data_size(), 1);
+  EXPECT_EQ(retMsg->data(0), 0);
+
+  // Update from message with 2 of each repeated fiels
+  msg.clear_data();
+  msg.add_data(1);
+  msg.add_data(2);
+
+  widget->UpdateFromMsg(&msg);
+
+  EXPECT_NE(nullptr, widget->PropertyWidgetByName("data::0"));
+  EXPECT_NE(nullptr, widget->PropertyWidgetByName("data::1"));
+
+  // Check new message
+  retMsg = dynamic_cast<msgs::Int64_V *>(widget->Msg());
+  ASSERT_NE(nullptr, retMsg);
+  ASSERT_EQ(retMsg->data_size(), 2);
+
+  EXPECT_EQ(retMsg->data(0), 1);
+  EXPECT_EQ(retMsg->data(1), 2);
+
+  // Update fields
+  EXPECT_TRUE(widget->SetPropertyValue("data::0", QVariant::fromValue(3)));
+
+  // Check fields
+  EXPECT_EQ(widget->PropertyValue("data::0").value<int>(), 3);
+
+  // Check new message
+  retMsg = dynamic_cast<msgs::Int64_V *>(widget->Msg());
+  ASSERT_NE(nullptr, retMsg);
+  ASSERT_EQ(retMsg->data_size(), 2);
+
+  EXPECT_EQ(retMsg->data(0), 3);
+
+  EXPECT_EQ(retMsg->data(1), 2);
+
+  // Update from message - remove entries
+  msg.clear_data();
+  msg.add_data(4);
+
+  widget->UpdateFromMsg(&msg);
+  EXPECT_NE(nullptr, widget->PropertyWidgetByName("data::0"));
+  EXPECT_EQ(nullptr, widget->PropertyWidgetByName("data::1"));
+
+  // Check new message
+  retMsg = dynamic_cast<msgs::Int64_V *>(widget->Msg());
+  ASSERT_NE(retMsg, nullptr);
+
+  ASSERT_EQ(retMsg->data_size(), 1);
+  EXPECT_EQ(retMsg->data(0), 4);
+
+  delete widget;
+  EXPECT_TRUE(stop());
+}
+
+/////////////////////////////////////////////////
+// Test repeated uint64 fields
+TEST(MessageWidgetTest, UInt64VMsgWidget)
+{
+  setVerbosity(4);
+  EXPECT_TRUE(initApp());
+
+  // Message with one field
+  msgs::UInt64_V msg;
+  msg.add_data(0);
+
+  // Create widget
+  auto widget = new MessageWidget(&msg);
+  ASSERT_NE(nullptr, widget);
+  EXPECT_NE(nullptr, widget->PropertyWidgetByName("data::0"));
+
+  // Retrieve message
+  auto retMsg = dynamic_cast<msgs::UInt64_V *>(widget->Msg());
+  ASSERT_NE(retMsg, nullptr);
+  ASSERT_EQ(retMsg->data_size(), 1);
+  EXPECT_EQ(retMsg->data(0), 0u);
+
+  // Update from message with 2 of each repeated fiels
+  msg.clear_data();
+  msg.add_data(1);
+  msg.add_data(2);
+
+  widget->UpdateFromMsg(&msg);
+
+  EXPECT_NE(nullptr, widget->PropertyWidgetByName("data::0"));
+  EXPECT_NE(nullptr, widget->PropertyWidgetByName("data::1"));
+
+  // Check new message
+  retMsg = dynamic_cast<msgs::UInt64_V *>(widget->Msg());
+  ASSERT_NE(nullptr, retMsg);
+  ASSERT_EQ(retMsg->data_size(), 2);
+
+  EXPECT_EQ(retMsg->data(0), 1u);
+  EXPECT_EQ(retMsg->data(1), 2u);
+
+  // Update fields
+  EXPECT_TRUE(widget->SetPropertyValue("data::0", QVariant::fromValue(3)));
+
+  // Check fields
+  EXPECT_EQ(widget->PropertyValue("data::0").value<unsigned int>(), 3u);
+
+  // Check new message
+  retMsg = dynamic_cast<msgs::UInt64_V *>(widget->Msg());
+  ASSERT_NE(nullptr, retMsg);
+  ASSERT_EQ(retMsg->data_size(), 2);
+
+  EXPECT_EQ(retMsg->data(0), 3u);
+  EXPECT_EQ(retMsg->data(1), 2u);
+
+  // Update from message - remove entries
+  msg.clear_data();
+  msg.add_data(4);
+
+  widget->UpdateFromMsg(&msg);
+  EXPECT_NE(nullptr, widget->PropertyWidgetByName("data::0"));
+  EXPECT_EQ(nullptr, widget->PropertyWidgetByName("data::1"));
+
+  // Check new message
+  retMsg = dynamic_cast<msgs::UInt64_V *>(widget->Msg());
+  ASSERT_NE(retMsg, nullptr);
+
+  ASSERT_EQ(retMsg->data_size(), 1);
+  EXPECT_EQ(retMsg->data(0), 4u);
+
+  delete widget;
+  EXPECT_TRUE(stop());
+}
+
+/////////////////////////////////////////////////
+// Test repeated float fields
+TEST(MessageWidgetTest, FloatVMsgWidget)
+{
+  setVerbosity(4);
+  EXPECT_TRUE(initApp());
+
+  // Message with one field
+  msgs::Float_V msg;
+  msg.add_data(0.1);
+
+  // Create widget
+  auto widget = new MessageWidget(&msg);
+  ASSERT_NE(nullptr, widget);
+  EXPECT_NE(nullptr, widget->PropertyWidgetByName("data::0"));
+
+  // Retrieve message
+  auto retMsg = dynamic_cast<msgs::Float_V *>(widget->Msg());
+  ASSERT_NE(retMsg, nullptr);
+  ASSERT_EQ(retMsg->data_size(), 1);
+  EXPECT_FLOAT_EQ(retMsg->data(0), 0.1);
+
+  // Update from message with 2 of each repeated fiels
+  msg.clear_data();
+  msg.add_data(1.1);
+  msg.add_data(2.1);
+
+  widget->UpdateFromMsg(&msg);
+
+  EXPECT_NE(nullptr, widget->PropertyWidgetByName("data::0"));
+  EXPECT_NE(nullptr, widget->PropertyWidgetByName("data::1"));
+
+  // Check new message
+  retMsg = dynamic_cast<msgs::Float_V *>(widget->Msg());
+  ASSERT_NE(nullptr, retMsg);
+  ASSERT_EQ(retMsg->data_size(), 2);
+
+  EXPECT_FLOAT_EQ(retMsg->data(0), 1.1);
+  EXPECT_FLOAT_EQ(retMsg->data(1), 2.1);
+
+  // Update fields
+  EXPECT_TRUE(widget->SetPropertyValue("data::0", QVariant::fromValue(3.1)));
+
+  // Check fields
+  EXPECT_FLOAT_EQ(widget->PropertyValue("data::0").value<float>(), 3.1);
+
+  // Check new message
+  retMsg = dynamic_cast<msgs::Float_V *>(widget->Msg());
+  ASSERT_NE(nullptr, retMsg);
+  ASSERT_EQ(retMsg->data_size(), 2);
+
+  EXPECT_FLOAT_EQ(retMsg->data(0), 3.1);
+  EXPECT_FLOAT_EQ(retMsg->data(1), 2.1);
+
+  // Update from message - remove entries
+  msg.clear_data();
+  msg.add_data(4.1);
+
+  widget->UpdateFromMsg(&msg);
+  EXPECT_NE(nullptr, widget->PropertyWidgetByName("data::0"));
+  EXPECT_EQ(nullptr, widget->PropertyWidgetByName("data::1"));
+
+  // Check new message
+  retMsg = dynamic_cast<msgs::Float_V *>(widget->Msg());
+  ASSERT_NE(retMsg, nullptr);
+
+  ASSERT_EQ(retMsg->data_size(), 1);
+  EXPECT_FLOAT_EQ(retMsg->data(0), 4.1);
+
+  delete widget;
+  EXPECT_TRUE(stop());
+}
+
+/////////////////////////////////////////////////
+// Test repeated string, uint32 and double fields
+TEST(MessageWidgetTest, TactileMsgWidget)
+{
+  setVerbosity(4);
+  EXPECT_TRUE(initApp());
+
+  // Message with one of each repeated field
+  msgs::Tactile msg;
+
+  msg.add_collision_name("col0");
+  msg.add_collision_id(0);
+  msg.add_pressure(0.1);
+
+  // Create widget
+  auto widget = new MessageWidget(&msg);
+  ASSERT_NE(nullptr, widget);
+
+  EXPECT_NE(nullptr, widget->PropertyWidgetByName("collision_name::0"));
+  EXPECT_NE(nullptr, widget->PropertyWidgetByName("collision_id::0"));
+  EXPECT_NE(nullptr, widget->PropertyWidgetByName("pressure::0"));
+  EXPECT_EQ(nullptr, widget->PropertyWidgetByName("collision_name::1"));
+  EXPECT_EQ(nullptr, widget->PropertyWidgetByName("collision_id::1"));
+  EXPECT_EQ(nullptr, widget->PropertyWidgetByName("pressure::1"));
+
+  // Retrieve message
+  auto retMsg = dynamic_cast<msgs::Tactile *>(widget->Msg());
+  ASSERT_NE(retMsg, nullptr);
+  ASSERT_EQ(retMsg->collision_name_size(), 1);
+  ASSERT_EQ(retMsg->collision_id_size(), 1);
+  ASSERT_EQ(retMsg->pressure_size(), 1);
+
+  EXPECT_EQ(retMsg->collision_name(0), "col0");
+  EXPECT_EQ(retMsg->collision_id(0), 0u);
+  EXPECT_DOUBLE_EQ(retMsg->pressure(0), 0.1);
+
+  // Update from message with 2 of each repeated fiels
+  msg.clear_collision_name();
+  msg.clear_collision_id();
+  msg.clear_pressure();
+
+  msg.add_collision_name("col1");
+  msg.add_collision_id(1);
+  msg.add_pressure(1.1);
+
+  msg.add_collision_name("col2");
+  msg.add_collision_id(2);
+  msg.add_pressure(2.1);
+
+  widget->UpdateFromMsg(&msg);
+
+  EXPECT_NE(nullptr, widget->PropertyWidgetByName("collision_name::0"));
+  EXPECT_NE(nullptr, widget->PropertyWidgetByName("collision_id::0"));
+  EXPECT_NE(nullptr, widget->PropertyWidgetByName("pressure::0"));
+  EXPECT_NE(nullptr, widget->PropertyWidgetByName("collision_name::1"));
+  EXPECT_NE(nullptr, widget->PropertyWidgetByName("collision_id::1"));
+  EXPECT_NE(nullptr, widget->PropertyWidgetByName("pressure::1"));
+
+  // Check new message
+  retMsg = dynamic_cast<msgs::Tactile *>(widget->Msg());
+  ASSERT_NE(nullptr, retMsg);
+  ASSERT_EQ(retMsg->collision_name_size(), 2);
+  ASSERT_EQ(retMsg->collision_id_size(), 2);
+  ASSERT_EQ(retMsg->pressure_size(), 2);
+
+  EXPECT_EQ(retMsg->collision_name(0), "col1");
+  EXPECT_EQ(retMsg->collision_id(0), 1u);
+  EXPECT_DOUBLE_EQ(retMsg->pressure(0), 1.1);
+
+  EXPECT_EQ(retMsg->collision_name(1), "col2");
+  EXPECT_EQ(retMsg->collision_id(1), 2u);
+  EXPECT_DOUBLE_EQ(retMsg->pressure(1), 2.1);
+
+  // Update fields
+  EXPECT_TRUE(widget->SetPropertyValue("collision_name::0", QVariant::fromValue(
+      std::string("col3"))));
+  EXPECT_TRUE(widget->SetPropertyValue("collision_id::1",
+      QVariant::fromValue(3)));
+  EXPECT_TRUE(widget->SetPropertyValue("pressure::0",
+      QVariant::fromValue(3.1)));
+
+  // Check fields
+  EXPECT_EQ(widget->PropertyValue("collision_name::0").value<std::string>(),
+      "col3");
+  EXPECT_EQ(widget->PropertyValue("collision_id::1").value<unsigned int>(), 3u);
+  EXPECT_DOUBLE_EQ(widget->PropertyValue("pressure::0").value<double>(), 3.1);
+
+  // Check new message
+  retMsg = dynamic_cast<msgs::Tactile *>(widget->Msg());
+  ASSERT_NE(nullptr, retMsg);
+  ASSERT_EQ(retMsg->collision_name_size(), 2);
+  ASSERT_EQ(retMsg->collision_id_size(), 2);
+  ASSERT_EQ(retMsg->pressure_size(), 2);
+
+  EXPECT_EQ(retMsg->collision_name(0), "col3");
+  EXPECT_EQ(retMsg->collision_id(0), 1u);
+  EXPECT_DOUBLE_EQ(retMsg->pressure(0), 3.1);
+
+  EXPECT_EQ(retMsg->collision_name(1), "col2");
+  EXPECT_EQ(retMsg->collision_id(1), 3u);
+  EXPECT_DOUBLE_EQ(retMsg->pressure(1), 2.1);
+
+  // Update from message - remove entries
+  msg.clear_collision_name();
+  msg.clear_collision_id();
+  msg.clear_pressure();
+
+  msg.add_collision_name("col4");
+  msg.add_collision_id(4);
+  msg.add_pressure(4.1);
+
+  widget->UpdateFromMsg(&msg);
+  EXPECT_NE(nullptr, widget->PropertyWidgetByName("collision_name::0"));
+  EXPECT_NE(nullptr, widget->PropertyWidgetByName("collision_id::0"));
+  EXPECT_NE(nullptr, widget->PropertyWidgetByName("pressure::0"));
+  EXPECT_EQ(nullptr, widget->PropertyWidgetByName("collision_name::1"));
+  EXPECT_EQ(nullptr, widget->PropertyWidgetByName("collision_id::1"));
+  EXPECT_EQ(nullptr, widget->PropertyWidgetByName("pressure::1"));
+
+  // Check new message
+  retMsg = dynamic_cast<msgs::Tactile *>(widget->Msg());
+  ASSERT_NE(retMsg, nullptr);
+
+  ASSERT_EQ(retMsg->collision_name_size(), 1);
+  ASSERT_EQ(retMsg->collision_id_size(), 1);
+  ASSERT_EQ(retMsg->pressure_size(), 1);
+
+  EXPECT_EQ(retMsg->collision_name(0), "col4");
+  EXPECT_EQ(retMsg->collision_id(0), 4u);
+  EXPECT_DOUBLE_EQ(retMsg->pressure(0), 4.1);
+
+  delete widget;
+  EXPECT_TRUE(stop());
+}
+
+/////////////////////////////////////////////////
+TEST(MessageWidgetTest, MessageWidgetVisible)
+{
+  setVerbosity(4);
+  EXPECT_TRUE(initApp());
+
   msgs::Visual msg;
 
   {
@@ -1333,425 +1729,6 @@
     // EXPECT_EQ(widget->WidgetVisible("material::script::name"), true);
     EXPECT_EQ(widget->WidgetVisible("material"), true);
   }
-=======
-  // Message with one field
-  msgs::Int32_V msg;
-  msg.add_data(0);
-
-  // Create widget
-  auto widget = new MessageWidget(&msg);
-  ASSERT_NE(nullptr, widget);
-  EXPECT_NE(nullptr, widget->PropertyWidgetByName("data::0"));
-
-  // Retrieve message
-  auto retMsg = dynamic_cast<msgs::Int32_V *>(widget->Msg());
-  ASSERT_NE(retMsg, nullptr);
-  ASSERT_EQ(retMsg->data_size(), 1);
-  EXPECT_EQ(retMsg->data(0), 0);
-
-  // Update from message with 2 of each repeated fiels
-  msg.clear_data();
-  msg.add_data(1);
-  msg.add_data(2);
-
-  widget->UpdateFromMsg(&msg);
-
-  EXPECT_NE(nullptr, widget->PropertyWidgetByName("data::0"));
-  EXPECT_NE(nullptr, widget->PropertyWidgetByName("data::1"));
-
-  // Check new message
-  retMsg = dynamic_cast<msgs::Int32_V *>(widget->Msg());
-  ASSERT_NE(nullptr, retMsg);
-  ASSERT_EQ(retMsg->data_size(), 2);
-
-  EXPECT_EQ(retMsg->data(0), 1);
-  EXPECT_EQ(retMsg->data(1), 2);
-
-  // Update fields
-  EXPECT_TRUE(widget->SetPropertyValue("data::0", QVariant::fromValue(3)));
-
-  // Check fields
-  EXPECT_EQ(widget->PropertyValue("data::0").value<int>(), 3);
-
-  // Check new message
-  retMsg = dynamic_cast<msgs::Int32_V *>(widget->Msg());
-  ASSERT_NE(nullptr, retMsg);
-  ASSERT_EQ(retMsg->data_size(), 2);
-
-  EXPECT_EQ(retMsg->data(0), 3);
-
-  EXPECT_EQ(retMsg->data(1), 2);
-
-  // Update from message - remove entries
-  msg.clear_data();
-  msg.add_data(4);
-
-  widget->UpdateFromMsg(&msg);
-  EXPECT_NE(nullptr, widget->PropertyWidgetByName("data::0"));
-  EXPECT_EQ(nullptr, widget->PropertyWidgetByName("data::1"));
-
-  // Check new message
-  retMsg = dynamic_cast<msgs::Int32_V *>(widget->Msg());
-  ASSERT_NE(retMsg, nullptr);
-
-  ASSERT_EQ(retMsg->data_size(), 1);
-  EXPECT_EQ(retMsg->data(0), 4);
-
-  delete widget;
-  EXPECT_TRUE(stop());
-}
-
-/////////////////////////////////////////////////
-// Test repeated int64 fields
-TEST(MessageWidgetTest, Int64VMsgWidget)
-{
-  setVerbosity(4);
-  EXPECT_TRUE(initApp());
-
-  // Message with one field
-  msgs::Int64_V msg;
-  msg.add_data(0);
-
-  // Create widget
-  auto widget = new MessageWidget(&msg);
-  ASSERT_NE(nullptr, widget);
-  EXPECT_NE(nullptr, widget->PropertyWidgetByName("data::0"));
-
-  // Retrieve message
-  auto retMsg = dynamic_cast<msgs::Int64_V *>(widget->Msg());
-  ASSERT_NE(retMsg, nullptr);
-  ASSERT_EQ(retMsg->data_size(), 1);
-  EXPECT_EQ(retMsg->data(0), 0);
-
-  // Update from message with 2 of each repeated fiels
-  msg.clear_data();
-  msg.add_data(1);
-  msg.add_data(2);
-
-  widget->UpdateFromMsg(&msg);
-
-  EXPECT_NE(nullptr, widget->PropertyWidgetByName("data::0"));
-  EXPECT_NE(nullptr, widget->PropertyWidgetByName("data::1"));
-
-  // Check new message
-  retMsg = dynamic_cast<msgs::Int64_V *>(widget->Msg());
-  ASSERT_NE(nullptr, retMsg);
-  ASSERT_EQ(retMsg->data_size(), 2);
-
-  EXPECT_EQ(retMsg->data(0), 1);
-  EXPECT_EQ(retMsg->data(1), 2);
-
-  // Update fields
-  EXPECT_TRUE(widget->SetPropertyValue("data::0", QVariant::fromValue(3)));
-
-  // Check fields
-  EXPECT_EQ(widget->PropertyValue("data::0").value<int>(), 3);
-
-  // Check new message
-  retMsg = dynamic_cast<msgs::Int64_V *>(widget->Msg());
-  ASSERT_NE(nullptr, retMsg);
-  ASSERT_EQ(retMsg->data_size(), 2);
-
-  EXPECT_EQ(retMsg->data(0), 3);
-
-  EXPECT_EQ(retMsg->data(1), 2);
-
-  // Update from message - remove entries
-  msg.clear_data();
-  msg.add_data(4);
-
-  widget->UpdateFromMsg(&msg);
-  EXPECT_NE(nullptr, widget->PropertyWidgetByName("data::0"));
-  EXPECT_EQ(nullptr, widget->PropertyWidgetByName("data::1"));
-
-  // Check new message
-  retMsg = dynamic_cast<msgs::Int64_V *>(widget->Msg());
-  ASSERT_NE(retMsg, nullptr);
-
-  ASSERT_EQ(retMsg->data_size(), 1);
-  EXPECT_EQ(retMsg->data(0), 4);
-
-  delete widget;
-  EXPECT_TRUE(stop());
-}
-
-/////////////////////////////////////////////////
-// Test repeated uint64 fields
-TEST(MessageWidgetTest, UInt64VMsgWidget)
-{
-  setVerbosity(4);
-  EXPECT_TRUE(initApp());
-
-  // Message with one field
-  msgs::UInt64_V msg;
-  msg.add_data(0);
-
-  // Create widget
-  auto widget = new MessageWidget(&msg);
-  ASSERT_NE(nullptr, widget);
-  EXPECT_NE(nullptr, widget->PropertyWidgetByName("data::0"));
-
-  // Retrieve message
-  auto retMsg = dynamic_cast<msgs::UInt64_V *>(widget->Msg());
-  ASSERT_NE(retMsg, nullptr);
-  ASSERT_EQ(retMsg->data_size(), 1);
-  EXPECT_EQ(retMsg->data(0), 0u);
-
-  // Update from message with 2 of each repeated fiels
-  msg.clear_data();
-  msg.add_data(1);
-  msg.add_data(2);
-
-  widget->UpdateFromMsg(&msg);
-
-  EXPECT_NE(nullptr, widget->PropertyWidgetByName("data::0"));
-  EXPECT_NE(nullptr, widget->PropertyWidgetByName("data::1"));
-
-  // Check new message
-  retMsg = dynamic_cast<msgs::UInt64_V *>(widget->Msg());
-  ASSERT_NE(nullptr, retMsg);
-  ASSERT_EQ(retMsg->data_size(), 2);
-
-  EXPECT_EQ(retMsg->data(0), 1u);
-  EXPECT_EQ(retMsg->data(1), 2u);
-
-  // Update fields
-  EXPECT_TRUE(widget->SetPropertyValue("data::0", QVariant::fromValue(3)));
-
-  // Check fields
-  EXPECT_EQ(widget->PropertyValue("data::0").value<unsigned int>(), 3u);
-
-  // Check new message
-  retMsg = dynamic_cast<msgs::UInt64_V *>(widget->Msg());
-  ASSERT_NE(nullptr, retMsg);
-  ASSERT_EQ(retMsg->data_size(), 2);
-
-  EXPECT_EQ(retMsg->data(0), 3u);
-  EXPECT_EQ(retMsg->data(1), 2u);
-
-  // Update from message - remove entries
-  msg.clear_data();
-  msg.add_data(4);
-
-  widget->UpdateFromMsg(&msg);
-  EXPECT_NE(nullptr, widget->PropertyWidgetByName("data::0"));
-  EXPECT_EQ(nullptr, widget->PropertyWidgetByName("data::1"));
-
-  // Check new message
-  retMsg = dynamic_cast<msgs::UInt64_V *>(widget->Msg());
-  ASSERT_NE(retMsg, nullptr);
-
-  ASSERT_EQ(retMsg->data_size(), 1);
-  EXPECT_EQ(retMsg->data(0), 4u);
-
-  delete widget;
-  EXPECT_TRUE(stop());
-}
-
-/////////////////////////////////////////////////
-// Test repeated float fields
-TEST(MessageWidgetTest, FloatVMsgWidget)
-{
-  setVerbosity(4);
-  EXPECT_TRUE(initApp());
-
-  // Message with one field
-  msgs::Float_V msg;
-  msg.add_data(0.1);
-
-  // Create widget
-  auto widget = new MessageWidget(&msg);
-  ASSERT_NE(nullptr, widget);
-  EXPECT_NE(nullptr, widget->PropertyWidgetByName("data::0"));
-
-  // Retrieve message
-  auto retMsg = dynamic_cast<msgs::Float_V *>(widget->Msg());
-  ASSERT_NE(retMsg, nullptr);
-  ASSERT_EQ(retMsg->data_size(), 1);
-  EXPECT_FLOAT_EQ(retMsg->data(0), 0.1);
-
-  // Update from message with 2 of each repeated fiels
-  msg.clear_data();
-  msg.add_data(1.1);
-  msg.add_data(2.1);
-
-  widget->UpdateFromMsg(&msg);
-
-  EXPECT_NE(nullptr, widget->PropertyWidgetByName("data::0"));
-  EXPECT_NE(nullptr, widget->PropertyWidgetByName("data::1"));
-
-  // Check new message
-  retMsg = dynamic_cast<msgs::Float_V *>(widget->Msg());
-  ASSERT_NE(nullptr, retMsg);
-  ASSERT_EQ(retMsg->data_size(), 2);
-
-  EXPECT_FLOAT_EQ(retMsg->data(0), 1.1);
-  EXPECT_FLOAT_EQ(retMsg->data(1), 2.1);
-
-  // Update fields
-  EXPECT_TRUE(widget->SetPropertyValue("data::0", QVariant::fromValue(3.1)));
-
-  // Check fields
-  EXPECT_FLOAT_EQ(widget->PropertyValue("data::0").value<float>(), 3.1);
-
-  // Check new message
-  retMsg = dynamic_cast<msgs::Float_V *>(widget->Msg());
-  ASSERT_NE(nullptr, retMsg);
-  ASSERT_EQ(retMsg->data_size(), 2);
-
-  EXPECT_FLOAT_EQ(retMsg->data(0), 3.1);
-  EXPECT_FLOAT_EQ(retMsg->data(1), 2.1);
-
-  // Update from message - remove entries
-  msg.clear_data();
-  msg.add_data(4.1);
-
-  widget->UpdateFromMsg(&msg);
-  EXPECT_NE(nullptr, widget->PropertyWidgetByName("data::0"));
-  EXPECT_EQ(nullptr, widget->PropertyWidgetByName("data::1"));
-
-  // Check new message
-  retMsg = dynamic_cast<msgs::Float_V *>(widget->Msg());
-  ASSERT_NE(retMsg, nullptr);
-
-  ASSERT_EQ(retMsg->data_size(), 1);
-  EXPECT_FLOAT_EQ(retMsg->data(0), 4.1);
-
-  delete widget;
-  EXPECT_TRUE(stop());
-}
-
-/////////////////////////////////////////////////
-// Test repeated string, uint32 and double fields
-TEST(MessageWidgetTest, TactileMsgWidget)
-{
-  setVerbosity(4);
-  EXPECT_TRUE(initApp());
-
-  // Message with one of each repeated field
-  msgs::Tactile msg;
-
-  msg.add_collision_name("col0");
-  msg.add_collision_id(0);
-  msg.add_pressure(0.1);
-
-  // Create widget
-  auto widget = new MessageWidget(&msg);
-  ASSERT_NE(nullptr, widget);
-
-  EXPECT_NE(nullptr, widget->PropertyWidgetByName("collision_name::0"));
-  EXPECT_NE(nullptr, widget->PropertyWidgetByName("collision_id::0"));
-  EXPECT_NE(nullptr, widget->PropertyWidgetByName("pressure::0"));
-  EXPECT_EQ(nullptr, widget->PropertyWidgetByName("collision_name::1"));
-  EXPECT_EQ(nullptr, widget->PropertyWidgetByName("collision_id::1"));
-  EXPECT_EQ(nullptr, widget->PropertyWidgetByName("pressure::1"));
-
-  // Retrieve message
-  auto retMsg = dynamic_cast<msgs::Tactile *>(widget->Msg());
-  ASSERT_NE(retMsg, nullptr);
-  ASSERT_EQ(retMsg->collision_name_size(), 1);
-  ASSERT_EQ(retMsg->collision_id_size(), 1);
-  ASSERT_EQ(retMsg->pressure_size(), 1);
-
-  EXPECT_EQ(retMsg->collision_name(0), "col0");
-  EXPECT_EQ(retMsg->collision_id(0), 0u);
-  EXPECT_DOUBLE_EQ(retMsg->pressure(0), 0.1);
-
-  // Update from message with 2 of each repeated fiels
-  msg.clear_collision_name();
-  msg.clear_collision_id();
-  msg.clear_pressure();
-
-  msg.add_collision_name("col1");
-  msg.add_collision_id(1);
-  msg.add_pressure(1.1);
-
-  msg.add_collision_name("col2");
-  msg.add_collision_id(2);
-  msg.add_pressure(2.1);
-
-  widget->UpdateFromMsg(&msg);
-
-  EXPECT_NE(nullptr, widget->PropertyWidgetByName("collision_name::0"));
-  EXPECT_NE(nullptr, widget->PropertyWidgetByName("collision_id::0"));
-  EXPECT_NE(nullptr, widget->PropertyWidgetByName("pressure::0"));
-  EXPECT_NE(nullptr, widget->PropertyWidgetByName("collision_name::1"));
-  EXPECT_NE(nullptr, widget->PropertyWidgetByName("collision_id::1"));
-  EXPECT_NE(nullptr, widget->PropertyWidgetByName("pressure::1"));
-
-  // Check new message
-  retMsg = dynamic_cast<msgs::Tactile *>(widget->Msg());
-  ASSERT_NE(nullptr, retMsg);
-  ASSERT_EQ(retMsg->collision_name_size(), 2);
-  ASSERT_EQ(retMsg->collision_id_size(), 2);
-  ASSERT_EQ(retMsg->pressure_size(), 2);
-
-  EXPECT_EQ(retMsg->collision_name(0), "col1");
-  EXPECT_EQ(retMsg->collision_id(0), 1u);
-  EXPECT_DOUBLE_EQ(retMsg->pressure(0), 1.1);
-
-  EXPECT_EQ(retMsg->collision_name(1), "col2");
-  EXPECT_EQ(retMsg->collision_id(1), 2u);
-  EXPECT_DOUBLE_EQ(retMsg->pressure(1), 2.1);
-
-  // Update fields
-  EXPECT_TRUE(widget->SetPropertyValue("collision_name::0", QVariant::fromValue(
-      std::string("col3"))));
-  EXPECT_TRUE(widget->SetPropertyValue("collision_id::1",
-      QVariant::fromValue(3)));
-  EXPECT_TRUE(widget->SetPropertyValue("pressure::0",
-      QVariant::fromValue(3.1)));
-
-  // Check fields
-  EXPECT_EQ(widget->PropertyValue("collision_name::0").value<std::string>(),
-      "col3");
-  EXPECT_EQ(widget->PropertyValue("collision_id::1").value<unsigned int>(), 3u);
-  EXPECT_DOUBLE_EQ(widget->PropertyValue("pressure::0").value<double>(), 3.1);
-
-  // Check new message
-  retMsg = dynamic_cast<msgs::Tactile *>(widget->Msg());
-  ASSERT_NE(nullptr, retMsg);
-  ASSERT_EQ(retMsg->collision_name_size(), 2);
-  ASSERT_EQ(retMsg->collision_id_size(), 2);
-  ASSERT_EQ(retMsg->pressure_size(), 2);
-
-  EXPECT_EQ(retMsg->collision_name(0), "col3");
-  EXPECT_EQ(retMsg->collision_id(0), 1u);
-  EXPECT_DOUBLE_EQ(retMsg->pressure(0), 3.1);
-
-  EXPECT_EQ(retMsg->collision_name(1), "col2");
-  EXPECT_EQ(retMsg->collision_id(1), 3u);
-  EXPECT_DOUBLE_EQ(retMsg->pressure(1), 2.1);
-
-  // Update from message - remove entries
-  msg.clear_collision_name();
-  msg.clear_collision_id();
-  msg.clear_pressure();
-
-  msg.add_collision_name("col4");
-  msg.add_collision_id(4);
-  msg.add_pressure(4.1);
-
-  widget->UpdateFromMsg(&msg);
-  EXPECT_NE(nullptr, widget->PropertyWidgetByName("collision_name::0"));
-  EXPECT_NE(nullptr, widget->PropertyWidgetByName("collision_id::0"));
-  EXPECT_NE(nullptr, widget->PropertyWidgetByName("pressure::0"));
-  EXPECT_EQ(nullptr, widget->PropertyWidgetByName("collision_name::1"));
-  EXPECT_EQ(nullptr, widget->PropertyWidgetByName("collision_id::1"));
-  EXPECT_EQ(nullptr, widget->PropertyWidgetByName("pressure::1"));
-
-  // Check new message
-  retMsg = dynamic_cast<msgs::Tactile *>(widget->Msg());
-  ASSERT_NE(retMsg, nullptr);
-
-  ASSERT_EQ(retMsg->collision_name_size(), 1);
-  ASSERT_EQ(retMsg->collision_id_size(), 1);
-  ASSERT_EQ(retMsg->pressure_size(), 1);
-
-  EXPECT_EQ(retMsg->collision_name(0), "col4");
-  EXPECT_EQ(retMsg->collision_id(0), 4u);
-  EXPECT_DOUBLE_EQ(retMsg->pressure(0), 4.1);
->>>>>>> 79f36466
 
   delete widget;
   EXPECT_TRUE(stop());
@@ -1789,11 +1766,7 @@
       signalReceived = true;
     });
 
-<<<<<<< HEAD
-  // Check default string
-=======
   // Check default
->>>>>>> 79f36466
   EXPECT_EQ(widget->PropertyValue("string").value<std::string>(), "");
 
   // Get signal emitting widgets
@@ -1957,11 +1930,7 @@
       }
     });
 
-<<<<<<< HEAD
-  // Check default vector3
-=======
   // Check value before
->>>>>>> 79f36466
   EXPECT_EQ(widget->PropertyValue("").value<math::Vector3d>(),
       math::Vector3d(1, -2, 3));
 
@@ -2022,11 +1991,7 @@
       signalReceived = true;
     });
 
-<<<<<<< HEAD
-  // Check default color (opaque white)
-=======
   // Check value before
->>>>>>> 79f36466
   EXPECT_EQ(widget->PropertyValue("").value<math::Color>(),
       math::Color(0.1, 0.2, 0.3, 0.4));
 
@@ -2081,11 +2046,7 @@
       signalReceived = true;
     });
 
-<<<<<<< HEAD
-  // Check default pose
-=======
   // Check value before
->>>>>>> 79f36466
   EXPECT_EQ(widget->PropertyValue("").value<math::Pose3d>(),
       math::Pose3d(0.1, 0.2, 0.3, -0.4, -0.5, -0.6));
 
@@ -2140,11 +2101,7 @@
       signalReceived = true;
     });
 
-<<<<<<< HEAD
-  // Check value
-=======
   // Check value before
->>>>>>> 79f36466
   auto value = widget->PropertyValue("").value<msgs::Geometry>();
   EXPECT_EQ(value.type(), msgs::Geometry::CYLINDER);
   EXPECT_DOUBLE_EQ(value.cylinder().length(), 10.0);
@@ -2200,11 +2157,7 @@
       signalReceived = true;
     });
 
-<<<<<<< HEAD
-  // Check default value
-=======
   // Check value before
->>>>>>> 79f36466
   EXPECT_EQ(widget->PropertyValue("type").value<std::string>(),
       std::string("LINK"));
 
