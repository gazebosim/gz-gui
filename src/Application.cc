/*
 * Copyright (C) 2018 Open Source Robotics Foundation
 *
 * Licensed under the Apache License, Version 2.0 (the "License");
 * you may not use this file except in compliance with the License.
 * You may obtain a copy of the License at
 *
 *     http://www.apache.org/licenses/LICENSE-2.0
 *
 * Unless required by applicable law or agreed to in writing, software
 * distributed under the License is distributed on an "AS IS" BASIS,
 * WITHOUT WARRANTIES OR CONDITIONS OF ANY KIND, either express or implied.
 * See the License for the specific language governing permissions and
 * limitations under the License.
 *
 */

#include <qsgrendererinterface.h>
#include <tinyxml2.h>
#include <queue>

#include <gz/common/Console.hh>
#include <gz/common/Filesystem.hh>
#include <gz/common/SignalHandler.hh>
#include <gz/common/StringUtils.hh>
#include <gz/common/SystemPaths.hh>
#include <gz/common/Util.hh>

#include <gz/plugin/Loader.hh>

#include "gz/gui/Application.hh"
#include "gz/gui/config.hh"
#include "gz/gui/Dialog.hh"
#include "gz/gui/Helpers.hh"
#include "gz/gui/InstallationDirectories.hh"
#include "gz/gui/MainWindow.hh"
#include "gz/gui/Plugin.hh"

#include "gz/transport/TopicUtils.hh"

namespace gz::gui
{
class Application::Implementation
{
  /// \brief QML engine
  public: QQmlApplicationEngine *engine{nullptr};

  /// \brief Pointer to main window
  public: MainWindow *mainWin{nullptr};

  /// \brief Vector of pointers to dialogs
  public: std::vector<Dialog *> dialogs;

  /// \brief Queue of plugins which should be added to the window
  public: std::queue<std::shared_ptr<Plugin>> pluginsToAdd;

  /// \brief Vector of pointers to plugins already added, we hang on to
  /// these until it is ok to unload the plugin's shared library.
  public: std::vector<std::shared_ptr<Plugin>> pluginsAdded;


  /// \brief Environment variable which holds paths to look for plugins
  public: std::string pluginPathEnv = "GZ_GUI_PLUGIN_PATH";

  /// \brief Vector of paths to look for plugins
  public: std::vector<std::string> pluginPaths;

  /// \brief Holds a configuration which may be applied to mainWin once it
  /// is created by calling applyConfig(). It's no longer needed and
  /// should not be used after that.
  public: WindowConfig windowConfig;

  /// \brief The path containing the default configuration file.
  public: std::string defaultConfigPath;

  public: common::SignalHandler signalHandler;

  /// \brief QT message handler that pipes qt messages into our console
  /// system.
  public: static void MessageHandler(QtMsgType _type,
      const QMessageLogContext &_context, const QString &_msg);
};

enum class GZ_COMMON_HIDDEN AvailableAPIs
{
  OpenGL,
  Vulkan,
  Metal
};

/////////////////////////////////////////////////
Application::Application(int &_argc, char **_argv, const WindowType _type,
                         const char *_renderEngineGuiApiBackend) :
  QApplication(_argc, _argv),
  dataPtr(gz::utils::MakeUniqueImpl<Implementation>())
{
  gzdbg << "Initializing application." << std::endl;

  this->setOrganizationName("Gazebo");
  this->setOrganizationDomain("gazebosim.org");
  this->setApplicationName("Gazebo GUI");

  // Disable deprecation messages about onFoo connections since the new way of
  // definining connections is only available as of Qt 5.12, which is not
  // available in Ubuntu Focal
  // TODO(azeey) Remove once Qt 5.12 is available in all supported platforms.
  QLoggingCategory::setFilterRules("qt.qml.connections=false");

#ifdef __APPLE__
  AvailableAPIs api = AvailableAPIs::Metal;
#else
  AvailableAPIs api = AvailableAPIs::Vulkan;
#endif
  if (_renderEngineGuiApiBackend)
  {
    const std::string renderEngineGuiApiBackend = _renderEngineGuiApiBackend;
    if (renderEngineGuiApiBackend == "vulkan")
      api = AvailableAPIs::Vulkan;
#ifdef __APPLE__
    if (renderEngineGuiApiBackend == "metal")
      api = AvailableAPIs::Metal;
#endif
  }

#ifdef __APPLE__
  if (api == AvailableAPIs::Metal)
  {
    // Use the Metal graphics API on macOS.
    gzdbg << "Qt using Metal graphics interface" << std::endl;
#if QT_VERSION >= QT_VERSION_CHECK(6, 0, 0)
    QQuickWindow::setGraphicsApi(QSGRendererInterface::MetalRhi);
#else
    QQuickWindow::setSceneGraphBackend(QSGRendererInterface::MetalRhi);
#endif

  }

  // TODO(srmainwaring): implement facility for overriding the default
  //    graphics API in macOS, in which case there are restrictions on
  //    the version of OpenGL used.
  //
  // macOS only supports OpenGL <= 4.1.
  // This must be called before the main window is shown.
  // QSurfaceFormat format(QSurfaceFormat::DeprecatedFunctions);
  // format.setDepthBufferSize(24);
  // format.setStencilBufferSize(8);
  // format.setVersion(4, 1);
  // format.setProfile(QSurfaceFormat::CoreProfile);
  // format.setRenderableType(QSurfaceFormat::OpenGL);
  // QSurfaceFormat::setDefaultFormat(format);
#else
  // Otherwise use OpenGL (or Vulkan when supported and requested)

  if (api == AvailableAPIs::Vulkan)
  {
#  ifdef GZ_USE_VULKAN_DEBUG_EXT
    qputenv("QT_VULKAN_INSTANCE_EXTENSIONS",
            "VK_EXT_debug_report;VK_EXT_debug_utils");
#  endif
    qputenv("QT_VULKAN_DEVICE_EXTENSIONS",
            "VK_KHR_maintenance2;VK_EXT_shader_subgroup_vote;"
            "VK_EXT_shader_viewport_index_layer;"
#  ifdef GZ_USE_VULKAN_DEBUG_EXT
            ";VK_EXT_debug_marker"
#  endif
    );

<<<<<<< HEAD
    QQuickWindow::setGraphicsApi(QSGRendererInterface::VulkanRhi);
    gzdbg << "Qt using Vulkan graphics interface" << std::endl;
=======
#if QT_VERSION >= QT_VERSION_CHECK(6, 0, 0)
    QQuickWindow::setGraphicsApi(QSGRendererInterface::VulkanRhi);
#else
    QQuickWindow::setSceneGraphBackend(QSGRendererInterface::VulkanRhi);
#endif
>>>>>>> dffd3a06
  }
  else
  {
    gzdbg << "Qt using OpenGL graphics interface" << std::endl;
  }
#endif

  // Configure console
  common::Console::SetPrefix("[GUI] ");

  // QML engine
  this->dataPtr->engine = new QQmlApplicationEngine();
  this->dataPtr->engine->addImportPath(qmlQrcImportPath());

  // Install signal handler for graceful shutdown
  this->dataPtr->signalHandler.AddCallback(
      [](int)  // NOLINT(readability/casting)
      {
          App()->quit();
      });

  // Handle qt console messages
  qInstallMessageHandler(this->dataPtr->MessageHandler);

  // Default config path
  std::string home;
  common::env(GZ_HOMEDIR, home);
  this->dataPtr->defaultConfigPath = common::joinPaths(
        home, ".gz", "gui", "default.config");

  // If it's a main window, initialize it
  if (_type == WindowType::kMainWindow)
  {
    if (!this->InitializeMainWindow())
    {
      gzerr << "Failed to initialize main window." << std::endl;
    }
    else
    {
      switch (api)
      {
      default:
      case AvailableAPIs::Vulkan:
        this->dataPtr->mainWin->setProperty("renderEngineBackendApiName",
                                            "vulkan");
        break;
      case AvailableAPIs::OpenGL:
        this->dataPtr->mainWin->setProperty("renderEngineBackendApiName",
                                            "opengl");
        break;
      case AvailableAPIs::Metal:
        this->dataPtr->mainWin->setProperty("renderEngineBackendApiName",
                                            "metal");
        break;
      }
    }
  }
  else if (_type == WindowType::kDialog)
  {
    // Do nothing, dialogs are initialized as plugins are loaded
  }
  else
  {
    gzerr << "Unknown WindowType [" << static_cast<int>(_type) << "]\n";
  }
}

/////////////////////////////////////////////////
Application::~Application()
{
  gzdbg << "Terminating application." << std::endl;

  if (this->dataPtr->mainWin && this->dataPtr->mainWin->QuickWindow())
  {
    // Detach object from main window and leave libraries for gz-common
    auto plugins = this->dataPtr->mainWin->findChildren<Plugin *>();
    for (auto plugin : plugins)
    {
      auto pluginName = plugin->CardItem()->objectName();
      this->RemovePlugin(pluginName.toStdString());
    }
    if (this->dataPtr->mainWin->QuickWindow()->isVisible())
      this->dataPtr->mainWin->QuickWindow()->close();
    this->dataPtr->mainWin->deleteLater();
  }

  for (auto dialog : this->dataPtr->dialogs)
  {
    if (dialog->QuickWindow())
      dialog->QuickWindow()->close();
    dialog->deleteLater();
  }
  this->dataPtr->dialogs.clear();

  delete this->dataPtr->engine;

  std::queue<std::shared_ptr<Plugin>> empty;
  std::swap(this->dataPtr->pluginsToAdd, empty);
  this->dataPtr->pluginsAdded.clear();
  this->dataPtr->pluginPaths.clear();
  this->dataPtr->pluginPathEnv = "GZ_GUI_PLUGIN_PATH";
}

/////////////////////////////////////////////////
QQmlApplicationEngine *Application::Engine() const
{
  return this->dataPtr->engine;
}

/////////////////////////////////////////////////
Application *App()
{
  return qobject_cast<Application *>(qGuiApp);
}

/////////////////////////////////////////////////
bool Application::RemovePlugin(const std::string &_pluginName)
{
  auto plugin = this->PluginByName(_pluginName);
  if (nullptr == plugin)
    return false;

  auto cardItem = plugin->CardItem();
  if (nullptr == cardItem)
    return false;

  // Remove on QML
  cardItem->deleteLater();

  // Remove split on QML
  auto bgItem = this->dataPtr->mainWin->QuickWindow()
      ->findChild<QQuickItem *>("background");
  if (bgItem && cardItem->parentItem())
  {
    QMetaObject::invokeMethod(bgItem, "removeSplitItem",
        Q_ARG(QVariant, cardItem->parentItem()->objectName()));
  }

  // Unload shared library
  this->RemovePlugin(plugin);

  return true;
}

/////////////////////////////////////////////////
bool Application::LoadConfig(const std::string &_config)
{
  if (_config.empty())
  {
    gzerr << "Missing config file" << std::endl;
    return false;
  }

  std::string configFull = _config;

  // Check if the passed in config file exists.
  // (If the default config path doesn't exist yet, it's expected behavior.
  // It will be created the first time the user presses "Save configuration".)
  if (!common::exists(configFull) && (configFull != this->DefaultConfigPath()))
  {
    // If not, then check environment variable
    std::string configPathEnv;
    common::env("GZ_GUI_RESOURCE_PATH", configPathEnv);

    if (!configPathEnv.empty())
    {
      std::vector<std::string> parentPaths = common::Split(configPathEnv, ':');
      for (const auto &parentPath : parentPaths)
      {
        std::string tempPath = common::joinPaths(parentPath, configFull);
        if (common::exists(tempPath))
        {
          configFull = tempPath;
          break;
        }
      }
    }
  }

  // Use tinyxml to read config
  tinyxml2::XMLDocument doc;
  auto success = !doc.LoadFile(configFull.c_str());
  if (!success)
  {
    // We do not show an error message if the default config path doesn't exist
    // yet. It's expected behavior, it will be created the first time the user
    // presses "Save configuration".
    if (configFull != this->DefaultConfigPath())
    {
      gzerr << "Failed to load file [" << configFull << "]: XMLError"
             << std::endl;
    }

    return false;
  }

  gzmsg << "Loading config [" << configFull << "]" << std::endl;

  // Clear all previous plugins
  auto plugins = this->dataPtr->mainWin->findChildren<Plugin *>();
  for (auto *plugin : plugins)
  {
    auto pluginName = plugin->CardItem()->objectName();
    this->RemovePlugin(pluginName.toStdString());
  }
  if (!this->dataPtr->pluginsAdded.empty())
  {
    gzerr << "The plugin list was not properly cleaned up." << std::endl;
  }
  this->dataPtr->pluginsAdded.clear();

  // Process each plugin
  bool successful = true;
  for (auto *pluginElem = doc.FirstChildElement("plugin");
       pluginElem != nullptr;
       pluginElem = pluginElem->NextSiblingElement("plugin"))
  {
    const auto *filename = pluginElem->Attribute("filename");
    if (!this->LoadPlugin(filename, pluginElem))
    {
      successful = false;
    }
  }

  if (!successful)
  {
    return false;
  }

  // Process window properties
  if (auto *winElem = doc.FirstChildElement("window"))
  {
    gzdbg << "Loading window config" << std::endl;

    tinyxml2::XMLPrinter printer;
    if (!winElem->Accept(&printer))
    {
      gzwarn << "There was an error parsing the <window> element"
              << std::endl;
      return false;
    }
    this->dataPtr->windowConfig.MergeFromXML(std::string(printer.CStr()));

    // Closing behavior.
    if (auto *defaultExitActionElem =
      winElem->FirstChildElement("default_exit_action"))
    {
      ExitAction action{ExitAction::CLOSE_GUI};
      const auto value = common::lowercase(defaultExitActionElem->GetText());
      if (value == "shutdown_server")
      {
        action = ExitAction::SHUTDOWN_SERVER;
      }
      else if (value != "close_gui" && !value.empty())
      {
        gzwarn << "Value '" << value << "' of <default_exit_action> is "
                << "invalid. Allowed values are CLOSE_GUI and SHUTDOWN_SERVER. "
                << "Selecting CLOSE_GUI as fallback." << std::endl;
      }
      this->dataPtr->mainWin->SetDefaultExitAction(action);
    }

    // Dialog on exit
    if (auto *dialogOnExitElem = winElem->FirstChildElement("dialog_on_exit"))
    {
      bool showDialogOnExit{false};
      dialogOnExitElem->QueryBoolText(&showDialogOnExit);
      this->dataPtr->mainWin->SetShowDialogOnExit(showDialogOnExit);
    }

    if (auto *dialogOnExitOptionsElem =
      winElem->FirstChildElement("dialog_on_exit_options"))
    {
      if (auto *promptElem =
        dialogOnExitOptionsElem->FirstChildElement("prompt_text"))
      {
        this->dataPtr->mainWin->SetDialogOnExitText(
          QString::fromStdString(promptElem->GetText()));
      }
      if (auto *showShutdownElem =
        dialogOnExitOptionsElem->FirstChildElement("show_shutdown_button"))
      {
        bool showShutdownButton{false};
        showShutdownElem->QueryBoolText(&showShutdownButton);
        this->dataPtr->mainWin->SetExitDialogShowShutdown(showShutdownButton);
      }
      if (auto *showCloseGuiElem =
        dialogOnExitOptionsElem->FirstChildElement("show_close_gui_button"))
      {
        bool showCloseGuiButton{false};
        showCloseGuiElem->QueryBoolText(&showCloseGuiButton);
        this->dataPtr->mainWin->SetExitDialogShowCloseGui(showCloseGuiButton);
      }
      if (auto *shutdownTextElem =
        dialogOnExitOptionsElem->FirstChildElement("shutdown_button_text"))
      {
        this->dataPtr->mainWin->SetExitDialogShutdownText(
          QString::fromStdString(shutdownTextElem->GetText()));
      }
      if (auto *closeGuiTextElem =
        dialogOnExitOptionsElem->FirstChildElement("close_gui_button_text"))
      {
        this->dataPtr->mainWin->SetExitDialogCloseGuiText(
          QString::fromStdString(closeGuiTextElem->GetText()));
      }
    }

    // Server control service topic
    std::string serverControlService{"/server_control"};
    auto *serverControlElem =
      winElem->FirstChildElement("server_control_service");
    if (nullptr != serverControlElem && nullptr != serverControlElem->GetText())
    {
      serverControlService = transport::TopicUtils::AsValidTopic(
        serverControlElem->GetText());
    }

    if (serverControlService.empty())
    {
      gzerr << "Failed to create valid server control service" << std::endl;
    }
    else
    {
      gzmsg << "Using server control service [" << serverControlService
             << "]" << std::endl;
      this->dataPtr->mainWin->SetServerControlService(serverControlService);
    }
  }

  this->ApplyConfig();

  return true;
}

/////////////////////////////////////////////////
bool Application::LoadDefaultConfig()
{
  return this->LoadConfig(this->dataPtr->defaultConfigPath);
}

/////////////////////////////////////////////////
void Application::SetDefaultConfigPath(const std::string &_path)
{
  this->dataPtr->defaultConfigPath = _path;
}

/////////////////////////////////////////////////
std::string Application::DefaultConfigPath()
{
  return this->dataPtr->defaultConfigPath;
}

/////////////////////////////////////////////////
bool Application::LoadPlugin(const std::string &_filename,
    const tinyxml2::XMLElement *_pluginElem)
{
  if (_filename.empty())
  {
    gzerr << "Trying to load plugin with empty filename." << std::endl;
    return false;
  }

  gzdbg << "Loading plugin [" << _filename << "]" << std::endl;

  common::SystemPaths systemPaths;
  systemPaths.SetPluginPathEnv(this->dataPtr->pluginPathEnv);

  for (const auto &path : this->dataPtr->pluginPaths)
    systemPaths.AddPluginPaths(path);

  // Add default folder and install folder
  std::string home;
  common::env(GZ_HOMEDIR, home);
  systemPaths.AddPluginPaths(home + "/.gz/gui/plugins");
  systemPaths.AddPluginPaths(gz::gui::getPluginInstallDir());

  auto pathToLib = systemPaths.FindSharedLibrary(_filename);
  if (pathToLib.empty())
  {
    gzerr << "Failed to load plugin [" << _filename <<
              "] : couldn't find shared library." << std::endl;
    return false;
  }

  // Load plugin
  plugin::Loader pluginLoader;

  auto pluginNames = pluginLoader.LoadLib(pathToLib, true);
  if (pluginNames.empty())
  {
    gzerr << "Failed to load plugin [" << _filename <<
              "] : couldn't load library on path [" << pathToLib <<
              "]." << std::endl;
    return false;
  }

  // Go over all plugin names and get the first one that implements the
  // gz::gui::Plugin interface
  plugin::PluginPtr commonPlugin;
  std::shared_ptr<gui::Plugin> plugin{nullptr};
  for (const auto &pluginName : pluginNames)
  {
    commonPlugin = pluginLoader.Instantiate(pluginName);
    if (!commonPlugin)
      continue;

    plugin = commonPlugin->QueryInterfaceSharedPtr<gz::gui::Plugin>();
    if (plugin)
      break;
  }

  if (!commonPlugin)
  {
    gzerr << "Failed to load plugin [" << _filename <<
              "] : couldn't instantiate plugin on path [" << pathToLib <<
              "]. Tried plugin names: " << std::endl;

    for (const auto &pluginName : pluginNames)
    {
      gzerr << " * " << pluginName << std::endl;
    }
    return false;
  }

  if (!plugin)
  {
    gzerr << "Failed to load plugin [" << _filename <<
              "] : couldn't get [gz::gui::Plugin] interface."
           << std::endl;
    return false;
  }

  // Basic config in case there is none
  if (!_pluginElem)
  {
    std::string pluginStr = "<plugin filename=\"" + _filename + "\"></plugin>";

    tinyxml2::XMLDocument pluginDoc;
    pluginDoc.Parse(pluginStr.c_str());

    plugin->Load(pluginDoc.FirstChildElement("plugin"));
  }
  else
    plugin->Load(_pluginElem);

  if (nullptr == plugin->CardItem())
    return false;

  // Store plugin in queue to be added to the window
  this->dataPtr->pluginsToAdd.push(plugin);

  // Add to window or dialog
  if (this->dataPtr->mainWin)
    this->AddPluginsToWindow();
  else
    this->InitializeDialogs();

  emit this->PluginAdded(plugin->CardItem()->objectName());
  gzmsg << "Loaded plugin [" << _filename << "] from path [" << pathToLib
         << "]" << std::endl;

  return true;
}

/////////////////////////////////////////////////
std::shared_ptr<Plugin> Application::PluginByName(
    const std::string &_pluginName) const
{
  for (auto &plugin : this->dataPtr->pluginsAdded)
  {
    auto *cardItem = plugin->CardItem();
    if (!cardItem)
      continue;

    if (cardItem->objectName().toStdString() != _pluginName)
      continue;

    return plugin;
  }
  return nullptr;
}

/////////////////////////////////////////////////
bool Application::CreateMainWindow()
{
  return this->InitializeMainWindow();
}

/////////////////////////////////////////////////
bool Application::InitializeMainWindow()
{
  gzdbg << "Create main window" << std::endl;

  this->dataPtr->mainWin = new MainWindow();
  if (!this->dataPtr->mainWin->QuickWindow())
    return false;

  this->dataPtr->mainWin->setParent(this);

  return true;
}

/////////////////////////////////////////////////
bool Application::ApplyConfig()
{
  gzdbg << "Applying config" << std::endl;

  if (!this->dataPtr->mainWin)
    return false;

  return this->dataPtr->mainWin->ApplyConfig(this->dataPtr->windowConfig);
}

/////////////////////////////////////////////////
bool Application::AddPluginsToWindow()
{
  if (!this->dataPtr->mainWin || !this->dataPtr->mainWin->QuickWindow())
    return false;

  // Get main window background item
  auto *bgItem = this->dataPtr->mainWin->QuickWindow()
      ->findChild<QQuickItem *>("background");
  if (!this->dataPtr->pluginsToAdd.empty() && !bgItem)
  {
    gzerr << "Null background QQuickItem!" << std::endl;
    return false;
  }

  // Create a widget for each plugin
  while (!this->dataPtr->pluginsToAdd.empty())
  {
    auto plugin = this->dataPtr->pluginsToAdd.front();

    this->dataPtr->pluginsAdded.push_back(plugin);
    this->dataPtr->pluginsToAdd.pop();

    if (plugin->DeleteLaterRequested())
    {
      this->RemovePlugin(plugin);
      continue;
    }

    auto *cardItem = plugin->CardItem();
    if (!cardItem)
      continue;

    // Add split item
    QVariant splitName;
    QMetaObject::invokeMethod(bgItem, "addSplitItem",
        Q_RETURN_ARG(QVariant, splitName));

    auto *splitItem = bgItem->findChild<QQuickItem *>(
        splitName.toString());
    if (!splitItem)
    {
      gzerr << "Internal error: failed to create split ["
             << splitName.toString().toStdString() << "]" << std::endl;
      return false;
    }

    // Add card to main window
    cardItem->setParentItem(splitItem);
    cardItem->setParent(this->dataPtr->engine);
    plugin->setParent(this->dataPtr->mainWin);

    // Apply anchors and state changes now that it's attached to window
    plugin->PostParentChanges();

    // Signals
    this->dataPtr->mainWin->connect(cardItem, SIGNAL(close()),
        this, SLOT(OnPluginClose()));

    gzmsg << "Added plugin [" << plugin->Title() << "] to main window" <<
        std::endl;
  }

  this->dataPtr->mainWin->SetPluginCount(this->dataPtr->pluginsAdded.size());

  return true;
}

/////////////////////////////////////////////////
bool Application::InitializeDialogs()
{
  gzdbg << "Initialize dialogs" << std::endl;

  while (!this->dataPtr->pluginsToAdd.empty())
  {
    auto plugin = this->dataPtr->pluginsToAdd.front();
    this->dataPtr->pluginsToAdd.pop();

    // Create card
    auto *cardItem = plugin->CardItem();
    if (!cardItem)
      continue;

    // Create dialog
    auto *dialog = new Dialog();
    if (!dialog || !dialog->QuickWindow())
      continue;

    this->dataPtr->dialogs.push_back(dialog);

    // Configure card
    cardItem->setProperty("standalone", true);

    // Configure dialog
    auto cardWidth = cardItem->property("width").toInt();
    auto cardHeight = cardItem->property("height").toInt();
    dialog->QuickWindow()->setProperty("minimumWidth", cardWidth);
    dialog->QuickWindow()->setProperty("minimumHeight", cardHeight);

    cardItem->setParentItem(dialog->RootItem());

    // Signals
    this->dataPtr->mainWin->connect(cardItem, SIGNAL(close()),
        this, SLOT(OnPluginClose()));

    this->dataPtr->pluginsAdded.push_back(plugin);

    auto title = QString::fromStdString(plugin->Title());
    gzdbg << "Initialized dialog [" << title.toStdString() << "]" << std::endl;
  }

  return !this->dataPtr->pluginsAdded.empty();
}

/////////////////////////////////////////////////
void Application::SetPluginPathEnv(const std::string &_env)
{
  this->dataPtr->pluginPathEnv = _env;
}

/////////////////////////////////////////////////
void Application::AddPluginPath(const std::string &_path)
{
  this->dataPtr->pluginPaths.push_back(_path);
}

/////////////////////////////////////////////////
std::vector<std::pair<std::string, std::vector<std::string>>>
    Application::PluginList()
{
  // 1. Paths from env variable
  auto paths = common::SystemPaths::PathsFromEnv(this->dataPtr->pluginPathEnv);

  // 2. Paths added by calling addPluginPath
  for (auto const &path : this->dataPtr->pluginPaths)
    paths.push_back(path);

  // 3. ~/.gz/gui/plugins
  std::string home;
  common::env(GZ_HOMEDIR, home);
  paths.push_back(home + "/.gz/gui/plugins");

  // 4. Install path
  paths.push_back(gz::gui::getPluginInstallDir());

  // Populate map
  std::vector<std::pair<std::string, std::vector<std::string>>> plugins;

  for (auto const &path : paths)
  {
    std::vector<std::string> ps;

    common::DirIter endIter;
    for (common::DirIter dirIter(path);
        dirIter != endIter; ++dirIter)
    {
      auto plugin = common::basename(*dirIter);

      // All we verify is that the file starts with "lib", any further
      // checks would require loading the plugin.

      if (plugin.find("lib") == 0)
        ps.push_back(plugin);
    }

    plugins.emplace_back(path, ps);
  }

  return plugins;
}

/////////////////////////////////////////////////
void Application::OnPluginClose()
{
  auto pluginName = this->sender()->objectName();
  this->RemovePlugin(pluginName.toStdString());
}

/////////////////////////////////////////////////
void Application::RemovePlugin(std::shared_ptr<Plugin> _plugin)
{
  this->dataPtr->pluginsAdded.erase(std::remove(
      this->dataPtr->pluginsAdded.begin(),
      this->dataPtr->pluginsAdded.end(), _plugin),
      this->dataPtr->pluginsAdded.end());

  auto pluginCount = this->dataPtr->pluginsAdded.size();

  // Update main window count
  if (this->dataPtr->mainWin)
  {
    this->dataPtr->mainWin->SetPluginCount(pluginCount);
  }
  // Or close app if it's the last dialog
  else if (pluginCount == 0)
  {
    this->exit();
  }
}

//////////////////////////////////////////////////
void Application::Implementation::MessageHandler(QtMsgType _type,
    const QMessageLogContext &_context, const QString &_msg)
{
  std::string msg = "[QT] " + _msg.toStdString();
  if (_context.function)
    msg += std::string("(") + _context.function + ")";

  switch (_type)
  {
    case QtDebugMsg:
      gzdbg << msg << std::endl;
      break;
    case QtInfoMsg:
      gzmsg << msg << std::endl;
      break;
    case QtWarningMsg:
      gzwarn << msg << std::endl;
      break;
    case QtFatalMsg:
    case QtCriticalMsg:
      gzerr << msg << std::endl;
      break;
    default:
      gzwarn << "Unknown QT Message type[" << _type << "]: "
        << msg << std::endl;
      break;
  }
}
}  // namespace gz::gui<|MERGE_RESOLUTION|>--- conflicted
+++ resolved
@@ -165,16 +165,12 @@
 #  endif
     );
 
-<<<<<<< HEAD
-    QQuickWindow::setGraphicsApi(QSGRendererInterface::VulkanRhi);
-    gzdbg << "Qt using Vulkan graphics interface" << std::endl;
-=======
 #if QT_VERSION >= QT_VERSION_CHECK(6, 0, 0)
     QQuickWindow::setGraphicsApi(QSGRendererInterface::VulkanRhi);
 #else
     QQuickWindow::setSceneGraphBackend(QSGRendererInterface::VulkanRhi);
 #endif
->>>>>>> dffd3a06
+    gzdbg << "Qt using Vulkan graphics interface" << std::endl;
   }
   else
   {
