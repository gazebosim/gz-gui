--- conflicted
+++ resolved
@@ -89,7 +89,10 @@
 {
   igndbg << "Initializing application." << std::endl;
 
-<<<<<<< HEAD
+  this->setOrganizationName("Ignition");
+  this->setOrganizationDomain("ignitionrobotics.org");
+  this->setApplicationName("Ignition GUI");
+
 #if __APPLE__
   // Use the Metal graphics API on macOS.
   igndbg << "Qt using Metal graphics interface" << std::endl;
@@ -112,11 +115,6 @@
   // Otherwise use OpenGL
   igndbg << "Qt using OpenGL graphics interface" << std::endl;
 #endif
-=======
-  this->setOrganizationName("Ignition");
-  this->setOrganizationDomain("ignitionrobotics.org");
-  this->setApplicationName("Ignition GUI");
->>>>>>> eac2fc29
 
   // Configure console
   common::Console::SetPrefix("[GUI] ");
