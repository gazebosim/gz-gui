/*
 * Copyright (C) 2018 Open Source Robotics Foundation
 *
 * Licensed under the Apache License, Version 2.0 (the "License");
 * you may not use this file except in compliance with the License.
 * You may obtain a copy of the License at
 *
 *     http://www.apache.org/licenses/LICENSE-2.0
 *
 * Unless required by applicable law or agreed to in writing, software
 * distributed under the License is distributed on an "AS IS" BASIS,
 * WITHOUT WARRANTIES OR CONDITIONS OF ANY KIND, either express or implied.
 * See the License for the specific language governing permissions and
 * limitations under the License.
 *
 */

#include <tinyxml2.h>
#include <queue>

#include <ignition/common/Console.hh>
#include <ignition/common/PluginLoader.hh>
#include <ignition/common/SignalHandler.hh>
#include <ignition/common/SystemPaths.hh>
#include <ignition/common/Util.hh>

#include "ignition/gui/Application.hh"
#include "ignition/gui/config.hh"
#include "ignition/gui/Dialog.hh"
#include "ignition/gui/MainWindow.hh"
#include "ignition/gui/Plugin.hh"

namespace ignition
{
  namespace gui
  {
    class ApplicationPrivate
    {
      /// \brief QML engine
      public: QQmlApplicationEngine *engine{nullptr};

      /// \brief Pointer to main window
      public: MainWindow *mainWin{nullptr};

      /// \brief Vector of pointers to dialogs
      public: std::vector<Dialog *> dialogs;

      /// \brief Queue of plugins which should be added to the window
      public: std::queue<std::shared_ptr<Plugin>> pluginsToAdd;

      /// \brief Vector of pointers to plugins already added, we hang on to
      /// these until it is ok to unload the plugin's shared library.
      public: std::vector<std::shared_ptr<Plugin>> pluginsAdded;

      /// \brief Environment variable which holds paths to look for plugins
      public: std::string pluginPathEnv = "IGN_GUI_PLUGIN_PATH";

      /// \brief Vector of paths to look for plugins
      public: std::vector<std::string> pluginPaths;

      /// \brief Holds a configuration which may be applied to mainWin once it
      /// is created by calling applyConfig(). It's no longer needed and
      /// should not be used after that.
      public: WindowConfig windowConfig;

      /// \brief The path containing the default configuration file.
      public: std::string defaultConfigPath;

      public: common::SignalHandler signalHandler;

      /// \brief QT message handler that pipes qt messages into our console
      /// system.
      public: static void MessageHandler(QtMsgType _type,
          const QMessageLogContext &_context, const QString &_msg);
    };
  }
}

using namespace ignition;
using namespace gui;

/////////////////////////////////////////////////
Application::Application(int &_argc, char **_argv, const WindowType _type)
  : QGuiApplication(_argc, _argv), dataPtr(new ApplicationPrivate)
{
  igndbg << "Initializing application." << std::endl;

  // Configure console
  common::Console::SetPrefix("[GUI] ");

  // QML engine
  this->dataPtr->engine = new QQmlApplicationEngine();

  // Install signal handler for graceful shutdown
  this->dataPtr->signalHandler.AddCallback(
      [](int)  // NOLINT(readability/casting)
      {
        for (auto window : App()->allWindows())
          window->close();
      });

  // Handle qt console messages
  qInstallMessageHandler(this->dataPtr->MessageHandler);

  // Default config path
  std::string home;
  common::env(IGN_HOMEDIR, home);
  this->dataPtr->defaultConfigPath = common::joinPaths(
        home, ".ignition", "gui", "default.config");

  // If it's a main window, initialize it
  if (_type == WindowType::kMainWindow)
  {
    if (!this->InitializeMainWindow())
      ignerr << "Failed to initialize main window." << std::endl;
  }
  else if (_type == WindowType::kDialog)
  {
    // Do nothing, dialogs are initialized as plugins are loaded
  }
  else
  {
    ignerr << "Unknown WindowType [" << static_cast<int>(_type) << "]\n";
  }
}

/////////////////////////////////////////////////
Application::~Application()
{
  igndbg << "Terminating application." << std::endl;

  if (this->dataPtr->mainWin && this->dataPtr->mainWin->QuickWindow())
  {
    // Detach object from main window and leave libraries for ign-common
    auto plugins = this->dataPtr->mainWin->findChildren<Plugin *>();
    for (auto plugin : plugins)
    {
      auto pluginName = plugin->CardItem()->objectName();
      this->RemovePlugin(pluginName.toStdString());
    }
    if (this->dataPtr->mainWin->QuickWindow()->isVisible())
      this->dataPtr->mainWin->QuickWindow()->close();
    delete this->dataPtr->mainWin;
    this->dataPtr->mainWin = nullptr;
  }

  for (auto dialog : this->dataPtr->dialogs)
  {
    if (dialog->QuickWindow())
      dialog->QuickWindow()->close();
    dialog->deleteLater();
  }
  this->dataPtr->dialogs.clear();

  if (this->dataPtr->engine)
  {
    delete this->dataPtr->engine;
    this->dataPtr->engine = nullptr;
  }

  std::queue<std::shared_ptr<Plugin>> empty;
  std::swap(this->dataPtr->pluginsToAdd, empty);
  this->dataPtr->pluginsAdded.clear();
  this->dataPtr->pluginPaths.clear();
  this->dataPtr->pluginPathEnv = "IGN_GUI_PLUGIN_PATH";
}

/////////////////////////////////////////////////
QQmlApplicationEngine *Application::Engine() const
{
  return this->dataPtr->engine;
}

/////////////////////////////////////////////////
Application *ignition::gui::App()
{
  return qobject_cast<Application *>(qGuiApp);
}

/////////////////////////////////////////////////
bool Application::RemovePlugin(const std::string &_pluginName)
{
  bool found{false};
  for (auto plugin : this->dataPtr->pluginsAdded)
  {
    auto cardItem = plugin->CardItem();
    if (!cardItem)
      continue;

    if (cardItem->objectName().toStdString() == _pluginName)
    {
      // Remove on QML
      cardItem->deleteLater();

      // Unload shared library
      this->RemovePlugin(plugin);

      found = true;
      break;
    }
  }

  return found;
}

/////////////////////////////////////////////////
bool Application::LoadConfig(const std::string &_config)
{
  if (_config.empty())
  {
    ignerr << "Missing config file" << std::endl;
    return false;
  }

  // Use tinyxml to read config
  tinyxml2::XMLDocument doc;
  auto success = !doc.LoadFile(_config.c_str());
  if (!success)
  {
    // We do not show an error message if the default config path doesn't exist
    // yet. It's expected behavior, it will be created the first time the user
    // presses "Save configuration".
    if (_config != this->DefaultConfigPath())
    {
      ignerr << "Failed to load file [" << _config << "]: XMLError"
             << std::endl;
    }

    return false;
  }

  ignmsg << "Loading config [" << _config << "]" << std::endl;

  // Clear all previous plugins
  auto plugins = this->dataPtr->mainWin->findChildren<Plugin *>();
  for (auto plugin : plugins)
  {
    auto pluginName = plugin->CardItem()->objectName();
    this->RemovePlugin(pluginName.toStdString());
  }
  if (this->dataPtr->pluginsAdded.size() > 0)
  {
    ignerr << "The plugin list was not properly cleaned up." << std::endl;
  }
  this->dataPtr->pluginsAdded.clear();

  // Process each plugin
  for (auto pluginElem = doc.FirstChildElement("plugin"); pluginElem != nullptr;
      pluginElem = pluginElem->NextSiblingElement("plugin"))
  {
    auto filename = pluginElem->Attribute("filename");
    this->LoadPlugin(filename, pluginElem);
  }

  // Process window properties
  if (auto winElem = doc.FirstChildElement("window"))
  {
    igndbg << "Loading window config" << std::endl;

    tinyxml2::XMLPrinter printer;
    if (!winElem->Accept(&printer))
    {
      ignwarn << "There was an error parsing the <window> element"
              << std::endl;
      return false;
    }
    // FIXME: default values are not being reset, do we want that?
    this->dataPtr->windowConfig.MergeFromXML(std::string(printer.CStr()));
  }

  this->ApplyConfig();

  return true;
}

/////////////////////////////////////////////////
bool Application::LoadDefaultConfig()
{
  return this->LoadConfig(this->dataPtr->defaultConfigPath);
}

/////////////////////////////////////////////////
void Application::SetDefaultConfigPath(const std::string &_path)
{
  this->dataPtr->defaultConfigPath = _path;
}

/////////////////////////////////////////////////
std::string Application::DefaultConfigPath()
{
  return this->dataPtr->defaultConfigPath;
}

/////////////////////////////////////////////////
bool Application::LoadPlugin(const std::string &_filename,
    const tinyxml2::XMLElement *_pluginElem)
{
  ignmsg << "Loading plugin [" << _filename << "]" << std::endl;

  common::SystemPaths systemPaths;
  systemPaths.SetPluginPathEnv(this->dataPtr->pluginPathEnv);

  for (const auto &path : this->dataPtr->pluginPaths)
    systemPaths.AddPluginPaths(path);

  // Add default folder and install folder
  std::string home;
  common::env(IGN_HOMEDIR, home);
  systemPaths.AddPluginPaths(home + "/.ignition/gui/plugins:" +
                             IGN_GUI_PLUGIN_INSTALL_DIR);

  auto pathToLib = systemPaths.FindSharedLibrary(_filename);
  if (pathToLib.empty())
  {
    ignerr << "Failed to load plugin [" << _filename <<
              "] : couldn't find shared library." << std::endl;
    return false;
  }

  // Load plugin
  common::PluginLoader pluginLoader;

  auto pluginNames = pluginLoader.LoadLibrary(pathToLib);
  if (pluginNames.empty())
  {
    ignerr << "Failed to load plugin [" << _filename <<
              "] : couldn't load library on path [" << pathToLib <<
              "]." << std::endl;
    return false;
  }

  auto pluginName = *pluginNames.begin();
  if (pluginName.empty())
  {
    ignerr << "Failed to load plugin [" << _filename <<
              "] : couldn't load library on path [" << pathToLib <<
              "]." << std::endl;
    return false;
  }

  auto commonPlugin = pluginLoader.Instantiate(pluginName);
  if (!commonPlugin)
  {
    ignerr << "Failed to load plugin [" << _filename <<
              "] : couldn't instantiate plugin on path [" << pathToLib <<
              "]." << std::endl;
    return false;
  }

  auto plugin = commonPlugin->QueryInterfaceSharedPtr<ignition::gui::Plugin>();
  if (!plugin)
  {
    ignerr << "Failed to load plugin [" << _filename <<
              "] : couldn't get interface [" << pluginName <<
              "]." << std::endl;
    return false;
  }

  // Basic config in case there is none
  if (!_pluginElem)
  {
    std::string pluginStr = "<plugin filename=\"" + _filename + "\"></plugin>";

    tinyxml2::XMLDocument pluginDoc;
    pluginDoc.Parse(pluginStr.c_str());

    plugin->Load(pluginDoc.FirstChildElement("plugin"));
  }
  else
    plugin->Load(_pluginElem);

  // Store plugin in queue to be added to the window
  this->dataPtr->pluginsToAdd.push(plugin);

  // Add to window or dialog
  if (this->dataPtr->mainWin)
    this->AddPluginsToWindow();
  else
    this->InitializeDialogs();

  return true;
}

/////////////////////////////////////////////////
bool Application::InitializeMainWindow()
{
  igndbg << "Create main window" << std::endl;

  this->dataPtr->mainWin = new MainWindow();
  if (!this->dataPtr->mainWin->QuickWindow())
    return false;

  this->dataPtr->mainWin->setParent(this);

  return true;
}

/////////////////////////////////////////////////
bool Application::ApplyConfig()
{
  igndbg << "Applying config" << std::endl;

  if (!this->dataPtr->mainWin)
    return false;

  return this->dataPtr->mainWin->ApplyConfig(this->dataPtr->windowConfig);
}

/////////////////////////////////////////////////
bool Application::AddPluginsToWindow()
{
  if (!this->dataPtr->mainWin || !this->dataPtr->mainWin->QuickWindow())
    return false;

  // Get main window background item
  auto bgItem = this->dataPtr->mainWin->QuickWindow()
      ->findChild<QQuickItem *>("background");
  if (!this->dataPtr->pluginsToAdd.empty() && !bgItem)
  {
    ignerr << "Internal error: Null background QQuickItem!" << std::endl;
    return false;
  }

  // Create a widget for each plugin
  while (!this->dataPtr->pluginsToAdd.empty())
  {
    auto plugin = this->dataPtr->pluginsToAdd.front();

    this->dataPtr->pluginsAdded.push_back(plugin);
    this->dataPtr->pluginsToAdd.pop();

    if (plugin->DeleteLaterRequested())
    {
      this->RemovePlugin(plugin);
      continue;
    }

    auto cardItem = plugin->CardItem();
    if (!cardItem)
      continue;

    if (!cardItem)
      continue;

    // Add split
    QVariant splitName;
    QMetaObject::invokeMethod(this->dataPtr->mainWin->QuickWindow(),
        "addSplit", Q_RETURN_ARG(QVariant, splitName));

    auto splitItem = bgItem->findChild<QQuickItem *>(
        splitName.toString());
    if (!splitItem)
    {
      ignerr << "Internal error: failed to create split ["
             << splitName.toString().toStdString() << "]" << std::endl;
      return false;
    }

    // Add card to main window
    cardItem->setParentItem(splitItem);
    cardItem->setParent(this->dataPtr->engine);
    plugin->setParent(this->dataPtr->mainWin);

    // Signals
    this->dataPtr->mainWin->connect(cardItem, SIGNAL(close()),
<<<<<<< HEAD
        this->dataPtr->mainWin,
        SLOT(OnPluginClose()));
=======
        this->dataPtr->mainWin, SLOT(OnPluginClose()));
>>>>>>> 646a6744

    ignmsg << "Added plugin [" << plugin->Title() << "] to main window" <<
        std::endl;
  }

  this->dataPtr->mainWin->SetPluginCount(this->dataPtr->pluginsAdded.size());

  return true;
}

/////////////////////////////////////////////////
bool Application::InitializeDialogs()
{
  igndbg << "Initialize dialogs" << std::endl;

  while (!this->dataPtr->pluginsToAdd.empty())
  {
    auto plugin = this->dataPtr->pluginsToAdd.front();
    this->dataPtr->pluginsToAdd.pop();

    // Create card
    auto cardItem = plugin->CardItem();
    if (!cardItem)
      continue;

    // Create dialog
    auto dialog = new Dialog();
    if (!dialog || !dialog->QuickWindow())
      continue;

    this->dataPtr->dialogs.push_back(dialog);

    cardItem->setParentItem(dialog->RootItem());

    // Configure card
    cardItem->setProperty("hasDockButton", false);
    cardItem->setProperty("hasCloseButton", false);

    // Configure dialog
    auto cardWidth = cardItem->property("width").toInt();
    auto cardHeight = cardItem->property("height").toInt();
    dialog->QuickWindow()->setProperty("width", cardWidth);
    dialog->QuickWindow()->setProperty("height", cardHeight);

    this->dataPtr->pluginsAdded.push_back(plugin);

    auto title = QString::fromStdString(plugin->Title());
    igndbg << "Initialized dialog [" << title.toStdString() << "]" << std::endl;
  }

  if (this->dataPtr->pluginsAdded.empty())
    return false;

  return true;
}

/////////////////////////////////////////////////
void Application::SetPluginPathEnv(const std::string &_env)
{
  this->dataPtr->pluginPathEnv = _env;
}

/////////////////////////////////////////////////
void Application::AddPluginPath(const std::string &_path)
{
  this->dataPtr->pluginPaths.push_back(_path);
}

/////////////////////////////////////////////////
std::vector<std::pair<std::string, std::vector<std::string>>>
    Application::PluginList()
{
  // 1. Paths from env variable
  auto paths = common::SystemPaths::PathsFromEnv(this->dataPtr->pluginPathEnv);

  // 2. Paths added by calling addPluginPath
  for (auto const &path : this->dataPtr->pluginPaths)
    paths.push_back(path);

  // 3. ~/.ignition/gui/plugins
  std::string home;
  common::env(IGN_HOMEDIR, home);
  paths.push_back(home + "/.ignition/gui/plugins");

  // 4. Install path
  paths.push_back(IGN_GUI_PLUGIN_INSTALL_DIR);

  // Populate map
  std::vector<std::pair<std::string, std::vector<std::string>>> plugins;

  for (auto const &path : paths)
  {
    std::vector<std::string> ps;

    common::DirIter endIter;
    for (common::DirIter dirIter(path);
        dirIter != endIter; ++dirIter)
    {
      auto plugin = common::basename(*dirIter);

      // All we verify is that the file starts with "lib", any further
      // checks would require loading the plugin.

      if (plugin.find("lib") == 0)
        ps.push_back(plugin);
    }

    plugins.push_back(std::make_pair(path, ps));
  }

  return plugins;
}

/////////////////////////////////////////////////
void Application::RemovePlugin(std::shared_ptr<Plugin> _plugin)
{
  this->dataPtr->pluginsAdded.erase(std::remove(
      this->dataPtr->pluginsAdded.begin(),
      this->dataPtr->pluginsAdded.end(), _plugin),
      this->dataPtr->pluginsAdded.end());

  this->dataPtr->mainWin->SetPluginCount(this->dataPtr->pluginsAdded.size());
}

//////////////////////////////////////////////////
void ApplicationPrivate::MessageHandler(QtMsgType _type,
    const QMessageLogContext &_context, const QString &_msg)
{
  std::string msg = "[QT] " + _msg.toStdString();
  if (_context.function)
    msg += std::string("(") + _context.function + ")";

  switch (_type)
  {
    case QtDebugMsg:
      igndbg << msg << std::endl;
      break;
    case QtInfoMsg:
      ignmsg << msg << std::endl;
      break;
    case QtWarningMsg:
      ignwarn << msg << std::endl;
      break;
    case QtFatalMsg:
    case QtCriticalMsg:
      ignerr << msg << std::endl;
      break;
    default:
      ignwarn << "Unknown QT Message type[" << _type << "]: "
        << msg << std::endl;
      break;
  }
}<|MERGE_RESOLUTION|>--- conflicted
+++ resolved
@@ -463,12 +463,8 @@
 
     // Signals
     this->dataPtr->mainWin->connect(cardItem, SIGNAL(close()),
-<<<<<<< HEAD
         this->dataPtr->mainWin,
         SLOT(OnPluginClose()));
-=======
-        this->dataPtr->mainWin, SLOT(OnPluginClose()));
->>>>>>> 646a6744
 
     ignmsg << "Added plugin [" << plugin->Title() << "] to main window" <<
         std::endl;
