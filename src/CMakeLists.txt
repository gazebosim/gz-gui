include_directories(${PROJECT_BINARY_DIR})

set (sources
  ${CMAKE_CURRENT_SOURCE_DIR}/Application.cc
  ${CMAKE_CURRENT_SOURCE_DIR}/Conversions.cc
  ${CMAKE_CURRENT_SOURCE_DIR}/Dialog.cc
  ${CMAKE_CURRENT_SOURCE_DIR}/DragDropModel.cc
  ${CMAKE_CURRENT_SOURCE_DIR}/GuiEvents.cc
  ${CMAKE_CURRENT_SOURCE_DIR}/Helpers.cc
  ${CMAKE_CURRENT_SOURCE_DIR}/gz.cc
  ${CMAKE_CURRENT_SOURCE_DIR}/MainWindow.cc
  ${CMAKE_CURRENT_SOURCE_DIR}/PlottingInterface.cc
  ${CMAKE_CURRENT_SOURCE_DIR}/Plugin.cc
  ${CMAKE_CURRENT_SOURCE_DIR}/SearchModel.cc
  PARENT_SCOPE
)

set (gtest_sources
<<<<<<< HEAD
  Application_TEST.cc
  Conversions_TEST.cc
  Dialog_TEST.cc
  DragDropModel_TEST.cc
  Helpers_TEST.cc
  GuiEvents_TEST.cc
  ign_TEST.cc
  MainWindow_TEST.cc
  PlottingInterface_TEST.cc
  Plugin_TEST.cc
  SearchModel_TEST.cc
=======
  Application_TEST
  Conversions_TEST
  Dialog_TEST
  DragDropModel_TEST
  Helpers_TEST
  GuiEvents_TEST
  gz_TEST
  MainWindow_TEST
  Plugin_TEST
  SearchModel_TEST
>>>>>>> f70933cd
)

if (MSVC)
  # Warning #4251 is the "dll-interface" warning that tells you when types used
  # by a class are not being exported. These generated source files have private
  # members that don't get exported, so they trigger this warning. However, the
  # warning is not important since those members do not need to be interfaced
  # with.
  set_source_files_properties(${sources} ${gtest_sources} COMPILE_FLAGS "/wd4251 /wd4146")
endif()

# this test currently fails on brew (issue #27)
# so disable it for now
if (NOT HAVE_IGN_TOOLS OR APPLE)
  list(REMOVE_ITEM gtest_sources gz_TEST.cc)
endif()

ign_build_tests(TYPE UNIT
                SOURCES
                  ${gtest_sources}
                LIB_DEPS
                  ${IGNITION-MATH_LIBRARIES}
                  TINYXML2::TINYXML2
                TEST_LIST
                  gtest_targets
)

foreach(test ${gtest_targets})
  target_compile_definitions(${test} PRIVATE
    "PROJECT_SOURCE_DIR=\"${PROJECT_SOURCE_DIR}\"")
endforeach()

if(TARGET UNIT_gz_TEST)
  # Running `ign gazebo` on macOS has problems when run with /usr/bin/ruby
  # due to System Integrity Protection (SIP). Try to find ruby from
  # homebrew as a workaround.
  if (APPLE)
    find_program(BREW_RUBY ruby HINTS /usr/local/opt/ruby/bin)
  endif()

  target_compile_definitions(UNIT_gz_TEST PRIVATE
      "BREW_RUBY=\"${BREW_RUBY} \"")

  target_compile_definitions(UNIT_gz_TEST PRIVATE
      "IGN_PATH=\"${HAVE_IGN_TOOLS}\"")

  set(_env_vars)
  list(APPEND _env_vars "IGN_CONFIG_PATH=${CMAKE_BINARY_DIR}/test/conf")

  set_tests_properties(UNIT_gz_TEST PROPERTIES
    ENVIRONMENT "${_env_vars}")
endif()

if(NOT WIN32)
  add_subdirectory(cmd)
endif()
add_subdirectory(plugins)<|MERGE_RESOLUTION|>--- conflicted
+++ resolved
@@ -16,30 +16,17 @@
 )
 
 set (gtest_sources
-<<<<<<< HEAD
   Application_TEST.cc
   Conversions_TEST.cc
   Dialog_TEST.cc
   DragDropModel_TEST.cc
   Helpers_TEST.cc
   GuiEvents_TEST.cc
-  ign_TEST.cc
+  gz_TEST.cc
   MainWindow_TEST.cc
   PlottingInterface_TEST.cc
   Plugin_TEST.cc
   SearchModel_TEST.cc
-=======
-  Application_TEST
-  Conversions_TEST
-  Dialog_TEST
-  DragDropModel_TEST
-  Helpers_TEST
-  GuiEvents_TEST
-  gz_TEST
-  MainWindow_TEST
-  Plugin_TEST
-  SearchModel_TEST
->>>>>>> f70933cd
 )
 
 if (MSVC)
