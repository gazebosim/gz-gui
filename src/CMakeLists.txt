include_directories(${PROJECT_BINARY_DIR})

set (sources
  ${CMAKE_CURRENT_SOURCE_DIR}/BoolWidget.cc
  ${CMAKE_CURRENT_SOURCE_DIR}/CollapsibleWidget.cc
  ${CMAKE_CURRENT_SOURCE_DIR}/ColorWidget.cc
  ${CMAKE_CURRENT_SOURCE_DIR}/Conversions.cc
  ${CMAKE_CURRENT_SOURCE_DIR}/DensityWidget.cc
  ${CMAKE_CURRENT_SOURCE_DIR}/DragDropModel.cc
  ${CMAKE_CURRENT_SOURCE_DIR}/EnumWidget.cc
  ${CMAKE_CURRENT_SOURCE_DIR}/GeometryWidget.cc
  ${CMAKE_CURRENT_SOURCE_DIR}/Helpers.cc
  ${CMAKE_CURRENT_SOURCE_DIR}/Iface.cc
  ${CMAKE_CURRENT_SOURCE_DIR}/ign.cc
  ${CMAKE_CURRENT_SOURCE_DIR}/MainWindow.cc
  ${CMAKE_CURRENT_SOURCE_DIR}/MessageWidget.cc
  ${CMAKE_CURRENT_SOURCE_DIR}/NumberWidget.cc
  ${CMAKE_CURRENT_SOURCE_DIR}/Plugin.cc
  ${CMAKE_CURRENT_SOURCE_DIR}/Pose3dWidget.cc
  ${CMAKE_CURRENT_SOURCE_DIR}/PropertyWidget.cc
  ${CMAKE_CURRENT_SOURCE_DIR}/SearchModel.cc
  ${CMAKE_CURRENT_SOURCE_DIR}/StringWidget.cc
  ${CMAKE_CURRENT_SOURCE_DIR}/Vector3dWidget.cc
  PARENT_SCOPE
)

set (gtest_sources
<<<<<<< HEAD
  BoolWidget_TEST.cc
=======
  CollapsibleWidget_TEST.cc
>>>>>>> 363e9db9
  Conversions_TEST.cc
  DragDropModel_TEST.cc
  EnumWidget_TEST.cc
  Helpers_TEST.cc
  Iface_TEST.cc
  MainWindow_TEST.cc
  MessageWidget_TEST.cc
  NumberWidget_TEST.cc
  SearchModel_TEST.cc
  StringWidget_TEST.cc
)

if (HAVE_IGN_TOOLS)
  set (gtest_sources ${gtest_sources}
    ign_TEST.cc
  )
endif()

ign_build_tests(${gtest_sources})

add_subdirectory(cmd)
add_subdirectory(plugins)<|MERGE_RESOLUTION|>--- conflicted
+++ resolved
@@ -25,11 +25,8 @@
 )
 
 set (gtest_sources
-<<<<<<< HEAD
   BoolWidget_TEST.cc
-=======
   CollapsibleWidget_TEST.cc
->>>>>>> 363e9db9
   Conversions_TEST.cc
   DragDropModel_TEST.cc
   EnumWidget_TEST.cc
