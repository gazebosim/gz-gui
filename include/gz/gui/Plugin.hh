--- conflicted
+++ resolved
@@ -94,12 +94,8 @@
       ///
       /// \sa Load
       /// \param[in] _pluginElem Element containing configuration
-<<<<<<< HEAD
-      protected: virtual void LoadConfig(const tinyxml2::XMLElement *_pluginElem);
-=======
       protected: virtual void LoadConfig(
                     const tinyxml2::XMLElement *_pluginElem);
->>>>>>> ce371799
 
       /// \brief Get title
       /// \return Plugin title.
