--- conflicted
+++ resolved
@@ -15,37 +15,5 @@
  *
  */
 
-<<<<<<< HEAD
-#ifndef IGNITION_GUI_QT_H_
-#define IGNITION_GUI_QT_H_
-
-#ifndef _MSC_VER
-#pragma GCC system_header
-#endif
-
-#include <QtCore>
-
-#include <QGuiApplication>
-#include <QApplication>
-
-#include <QOffscreenSurface>
-#include <QOpenGLFunctions>
-
-#include <QQmlApplicationEngine>
-#include <QQmlComponent>
-#include <QQmlContext>
-#include <QQmlEngine>
-
-#include <QQuickItem>
-#include <QQuickStyle>
-#include <QQuickWindow>
-
-#include <QSGSimpleTextureNode>
-#include <QStandardItemModel>
-
-
-#endif  // IGNITION_GUI_QT_H_
-=======
 #include <gz/gui/qt.h>
-#include <ignition/gui/config.hh>
->>>>>>> c7498f19
+#include <ignition/gui/config.hh>