/*
 * Copyright (C) 2017 Open Source Robotics Foundation
 *
 * Licensed under the Apache License, Version 2.0 (the "License");
 * you may not use this file except in compliance with the License.
 * You may obtain a copy of the License at
 *
 *     http://www.apache.org/licenses/LICENSE-2.0
 *
 * Unless required by applicable law or agreed to in writing, software
 * distributed under the License is distributed on an "AS IS" BASIS,
 * WITHOUT WARRANTIES OR CONDITIONS OF ANY KIND, either express or implied.
 * See the License for the specific language governing permissions and
 * limitations under the License.
 *
*/
#ifndef IGNITION_GUI_VARIABLEPILLCONTAINER_HH_
#define IGNITION_GUI_VARIABLEPILLCONTAINER_HH_

#include <memory>
#include <string>

#include "ignition/gui/VariablePill.hh"
#include "ignition/gui/System.hh"

namespace ignition
{
namespace gui
{
  // Forward declare private data class
  class VariablePillContainerPrivate;

  /// \brief A container for holding variable pills
<<<<<<< HEAD
  class IGNITION_GUI_VISIBLE VariablePillContainer : public QWidget
=======
  ///
  /// The container consists of a label and a field where pills and multi-pills
  /// can be dragged to.
  class VariablePillContainer : public QWidget
>>>>>>> 8e2fe41e
  {
    Q_OBJECT

    /// \brief Constructor.
    /// \param[in] _parent Pointer to a parent widget.
    public: explicit VariablePillContainer(QWidget *_parent = nullptr);

    /// \brief Destructor.
    public: virtual ~VariablePillContainer();

    /// \brief Set the label text for this variable pill container.
    /// \param[in] _text Text to set the label to.
    public: void SetText(const std::string &_text);

    /// \brief Get the variable pill container's label text.
    /// \return Container label.
    public: std::string Text() const;

    /// \brief Set the maximum number of variable pills this container can
    /// hold.
    /// \param[in] _max Maximum number of variable pills. -1 means unlimited.
    public: void SetMaxSize(const int _max);

    /// \brief Get the maximum number of variable pills this container can
    /// hold.
    /// \return Maximum number of variable pills. -1 means unlimited.
    public: int MaxSize() const;

    /// \brief Set the label text for a variable pill in this container.
    /// \param[in] _id Unique id of the variable pill.
    /// \param[in] _text Text to set the variable pill label to.
    public: void SetVariablePillLabel(const unsigned int _id,
                                      const std::string &_text);

    /// \brief Create a new variable pill and add it either to the container or
    /// to a multi-variable pill in the container.
    ///
    /// This calls AddVariablePill(VariablePill *)
    ///
    /// \param[in] _name Name for the new variable pill.
    /// \param[in] _targetId If adding to a multi-variable pill, this is the
    /// pill's id. Leave as EmptyVariable so it is added to the container.
    public: unsigned int AddVariablePill(const std::string &_name,
                    const unsigned int _targetId = VariablePill::EmptyVariable);

    /// \brief Add an existing variable pill to the container or one of the
    /// multi-variable pills inside it.
    /// \param[in] _variable Variable pill to be added.
    /// \param[in] _targetId If adding to a multi-variable pill, this is the
    /// pill's id. Leave as EmptyVariable so it is added to the container.
    public: void AddVariablePill(VariablePill *_variable,
                    const unsigned int _targetId = VariablePill::EmptyVariable);

    /// \brief Remove a variable pill from the container.
    /// \param[in] _variable Variable pill to remove.
    public: void RemoveVariablePill(VariablePill *_variable);

    /// \brief Remove a variable pill from the container.
    /// \param[in] _id Unique id of the variable pill to remove.
    public: void RemoveVariablePill(const unsigned int _id);

    /// \brief Get the number of child variable pills.
    /// \return Number of child variable pills.
    public: unsigned int VariablePillCount() const;

    /// \brief Get a variable pill by id.
    /// \param[in] _id Variable pill id.
    /// \return Variable pill with the specified id.
    public: gui::VariablePill *VariablePill(const unsigned int _id) const;

    /// \brief Set the given variable pill as the currently selected one and
    /// deselects any other variables which may be currently selected.
    /// \param[in] _variable Variable pill which should be selected.
    public: void SetSelected(gui::VariablePill *_variable);

    /// \brief Used to accept drag enter events.
    /// \param[in] _evt The drag event.
    protected: void dragEnterEvent(QDragEnterEvent *_evt) override;

    /// \brief Used to accept drop events.
    /// \param[in] _evt The drop event.
    protected: void dropEvent(QDropEvent *_evt) override;

    /// \brief Qt callback when a key is pressed.
    /// \param[in] _event Qt key event.
    protected: virtual void keyPressEvent(QKeyEvent *_event) override;

    /// \brief Qt callback when the mouse is released.
    /// \param[in] _event Qt mouse event.
    protected: void mouseReleaseEvent(QMouseEvent *_event) override;

    /// \brief Helper function to check whether the drag action is valid.
    /// \param[in] _evt The drag event.
    /// \return True if the drag action is valid.
    private: bool IsDragValid(const QDropEvent *_evt) const;

    /// \brief Qt signal emitted when a variable is added to the container
    /// \param[in] _id Unique id of the added variable pill.
    /// \param[in] _name Name of variable pill added.
    /// \param[in] _targetId Unique id of the target variable pill that this
    /// variable is added to. VariablePill::EmptyVariable if it is added to the
    /// container and not a multi-variable pill.
    signals: void VariableAdded(const unsigned int _id,
                                const std::string &_name,
                                const unsigned int _targetId);

    /// \brief Qt signal emitted when a variable is removed from the container.
    /// \param[in] _id Unique id of the variable pill which was removed.
    /// \param[in] _targetId Unique id of the variable pill from which the
    /// previous variable was removed from. VariablePill::EmptyVariable if it
    /// was removed directly from the container and not a multi-variable pill.
    signals: void VariableRemoved(const unsigned int _id,
                                  const unsigned int _targetId);

    /// \brief Qt signal emitted when a variable is moved into the container.
    /// \param[in] _id Unique id of the variable pill.
    /// \param[in] _targetId Unique id of the target variable pill that this
    /// variable has moved to. VariablePill::EmptyVariable if it moved to the
    /// container and not a multi-variable pill.
    signals: void VariableMoved(const unsigned int _id,
                                const unsigned int _targetId);

    /// \brief Qt signal emitted when a variable label has changed.
    /// \param[in] _id Unique id of the variable pill.
    /// \param[in] _label New variable label.
    signals: void VariableLabelChanged(const unsigned int _id,
                                       const std::string &_label);

    /// \brief Qt Callback when a variable has been added to another variable.
    /// \param[in] _id Unique id of the added variable.
    /// \param[in] _label Name of the added variable.
    private slots: void OnAddVariable(const unsigned int _id,
                                      const std::string &_label);

    /// \brief Qt Callback when a variable has been removed.
    /// \param[_id] _id Unique id of the removed variable.
    private slots: void OnRemoveVariable(const unsigned int _id);

    /// \brief Qt Callback when a variable has moved into another variable.
    /// \param[_id] _id Unique id of the variable that has moved.
    private slots: void OnMoveVariable(const unsigned int _id);

    /// \brief Qt Callback when a variable label has changed.
    /// \param[_id] _label New variable label.
    private slots: void OnSetVariableLabel(const std::string &_label);

    /// \internal
    /// \brief Private data pointer.
    private: std::unique_ptr<VariablePillContainerPrivate> dataPtr;
  };
}
}
#endif<|MERGE_RESOLUTION|>--- conflicted
+++ resolved
@@ -31,14 +31,10 @@
   class VariablePillContainerPrivate;
 
   /// \brief A container for holding variable pills
-<<<<<<< HEAD
-  class IGNITION_GUI_VISIBLE VariablePillContainer : public QWidget
-=======
   ///
   /// The container consists of a label and a field where pills and multi-pills
   /// can be dragged to.
-  class VariablePillContainer : public QWidget
->>>>>>> 8e2fe41e
+  class IGNITION_GUI_VISIBLE VariablePillContainer : public QWidget
   {
     Q_OBJECT
 
