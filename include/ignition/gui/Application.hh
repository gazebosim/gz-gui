/*
 * Copyright (C) 2018 Open Source Robotics Foundation
 *
 * Licensed under the Apache License, Version 2.0 (the "License");
 * you may not use this file except in compliance with the License.
 * You may obtain a copy of the License at
 *
 *     http://www.apache.org/licenses/LICENSE-2.0
 *
 * Unless required by applicable law or agreed to in writing, software
 * distributed under the License is distributed on an "AS IS" BASIS,
 * WITHOUT WARRANTIES OR CONDITIONS OF ANY KIND, either express or implied.
 * See the License for the specific language governing permissions and
 * limitations under the License.
 *
*/
#ifndef IGNITION_GUI_APPLICATION_HH_
#define IGNITION_GUI_APPLICATION_HH_

#include <memory>
#include <string>
#include <utility>
#include <vector>

#include "ignition/gui/qt.h"
#include "ignition/gui/Export.hh"

#ifdef _WIN32
// Disable warning C4251 which is triggered by
// std::unique_ptr
#pragma warning(push)
#pragma warning(disable: 4251)
#endif

namespace tinyxml2
{
  class XMLElement;
}

namespace ignition
{
  namespace gui
  {
    class ApplicationPrivate;
    class Dialog;
    class MainWindow;
    class Plugin;

    /// \brief Type of window which the application will display
    enum class WindowType : int
    {
      /// \brief A main window, which may contain top-level menus and multiple
      /// plugins
      kMainWindow = 0,

      /// \brief One independent dialog per plugin. Also useful to open a
      /// startup dialog before the main window.
      kDialog = 1
    };

    /// \brief An Ignition GUI application loads a QML engine and
    /// provides an API to load plugins and configuration files. The application
    /// supports either running a single main window or several plugins as
    /// standalone dialogs.
    class IGNITION_GUI_VISIBLE Application : public QGuiApplication
    {
      Q_OBJECT

      /// \brief Constructor.
      /// \param[in] _argc Argument count.
      /// \param[in] _argv Argument values.
      /// \param[in] _type Window type, by default it's a main window.
      public: Application(int &_argc, char **_argv,
          const WindowType _type = WindowType::kMainWindow);

      /// \brief Destructor
      public: virtual ~Application();

      /// \brief Get the QML engine
      /// \return Pointer to QML engine
      public: QQmlApplicationEngine *Engine() const;

      /// \brief Load a plugin from a file name. The plugin file must be in the
      /// path.
      /// If a window has been initialized, the plugin is added to the window.
      /// Otherwise, the plugin is stored and can be later added to a window or
      /// dialog.
      /// \param[in] _filename Plugin filename.
      /// \param[in] _pluginElem Element containing plugin configuration
      /// \return True if successful
      /// \sa LoadConfig
      /// \sa AddPluginsToWindow
      public: bool LoadPlugin(const std::string &_filename,
          const tinyxml2::XMLElement *_pluginElem = nullptr);

      /// \brief Load a configuration file, which includes window configurations
      /// and plugins. This function doesn't instantiate the plugins, it just
      /// keeps them in memory and they can be applied later by either
      /// instantiating a window or several dialogs.
      /// \param[in] _path Full path to configuration file.
      /// \return True if successful
      /// \sa InitializeMainWindow
      /// \sa InitializeDialogs
      public: bool LoadConfig(const std::string &_path);

      /// \brief Load the configuration from the default config file.
      /// \return True if successful
      /// \sa SetDefaultConfigPath
      /// \sa DefaultConfigPath
      /// \sa LoadConfig
      public: bool LoadDefaultConfig();

      /// \brief Specifies the location of the default configuration file.
      /// This is the file that stores the user settings when pressing
      /// "Save configuration".
      /// \param[in] _path The default configuration full path including
      /// filename.
      /// \sa LoadDefaultConfig
      /// \sa defaultConfigPath
      public: void SetDefaultConfigPath(const std::string &_path);

      /// \brief Get the location of the default configuration file.
      /// \return The default configuration path.
      /// \sa LoadDefaultConfig
      /// \sa SetDefaultConfigPath
      public: std::string DefaultConfigPath();

      /// \brief Set the environment variable which defines the paths to
      /// look for plugins.
      /// \param[in] _env Name of environment variable.
      public: void SetPluginPathEnv(const std::string &_env);

      /// \brief Add an path to look for plugins.
      /// \param[in] _path Full path.
      public: void AddPluginPath(const std::string &_path);

      /// \brief Get the list of available plugins, organized by path. The
      /// paths are given in the following order:
      ///
      /// 1. Paths given by the environment variable
      /// 2. Paths added by calling addPluginPath
      /// 3. Path ~/.ignition/gui/plugins
      /// 4. The path where Ignition GUI plugins are installed
      ///
      /// \return A vector of pairs, where each pair contains:
      /// * A path
      /// * A vector of plugins in that path
      public: std::vector<std::pair<std::string, std::vector<std::string>>>
          PluginList();

      /// \brief Remove plugin by name. The plugin is removed from the
      /// application and its shared library unloaded if this was its last
      /// instance.
      /// \param[in] _pluginName Plugn instance's unique name. This is the
      /// plugin card's object name.
      /// \return True if successful
      public: bool RemovePlugin(const std::string &_pluginName);

      /// \brief Show quick setup menu or not
      /// \return True if quick setup menu is configured to be shown before main window
      /// initialized.
      public: bool ShowQuickSetup() const;

      /// \brief Get a plugin by its unique name.
      /// \param[in] _pluginName Plugn instance's unique name. This is the
      /// plugin card's object name.
      /// \return Pointer to plugin object, null if not found.
      public: std::shared_ptr<Plugin> PluginByName(
          const std::string &_pluginName) const;

      /// \brief Notify that a plugin has been added.
      /// \param[in] _objectName Plugin's object name.
      signals: void PluginAdded(const QString &_objectName);

      /// \brief Callback when user requests to close a plugin
      public slots: void OnPluginClose();

      /// \brief Create a main window. Just calls InitializeMainWindow.
      /// \return True if successful
      /// \sa InitializeMainWindow
      public: bool CreateMainWindow();

      /// \brief Create a main window, populate with previously loaded plugins
      /// and apply previously loaded configuration.
      /// An empty window will be created if no plugins have been loaded.
      /// \return True if successful
      /// \sa LoadConfig
      /// \sa LoadPlugin
<<<<<<< HEAD
=======
      // FIXME: this should be private and CreateMainWindow public
>>>>>>> bc63b604
      public: bool InitializeMainWindow();

      /// \brief Create individual dialogs for all previously loaded plugins.
      /// This has no effect if no plugins have been loaded.
      /// \return True if successful
      /// \sa LoadConfig
      /// \sa LoadPlugin
      private: bool InitializeDialogs();

      /// \brief Remove plugin by pointer.
      /// \param[in] _plugin Shared pointer to plugin
      private: void RemovePlugin(std::shared_ptr<Plugin> _plugin);

      /// \brief Add previously loaded plugins to the main window.
      /// \return True if successful. Will fail if the window hasn't been
      /// created yet.
      /// \sa LoadPlugin
      private: bool AddPluginsToWindow();

      /// \brief Apply previously loaded config to the main window.
      /// \return True if successful, will fail if there's no main window
      /// initialized.
      private: bool ApplyConfig();

      /// \internal
      /// \brief Private data pointer
      private: std::unique_ptr<ApplicationPrivate> dataPtr;
    };

    /// \brief Get current running application, this is a cast of qGuiApp.
    /// \return Pointer to running application, or nullptr if none is running.
    IGNITION_GUI_VISIBLE
    Application *App();
  }
}

#ifdef _MSC_VER
#pragma warning(pop)
#endif

#endif<|MERGE_RESOLUTION|>--- conflicted
+++ resolved
@@ -186,10 +186,7 @@
       /// \return True if successful
       /// \sa LoadConfig
       /// \sa LoadPlugin
-<<<<<<< HEAD
-=======
       // FIXME: this should be private and CreateMainWindow public
->>>>>>> bc63b604
       public: bool InitializeMainWindow();
 
       /// \brief Create individual dialogs for all previously loaded plugins.
