/*
 * Copyright (C) 2020 Open Source Robotics Foundation
 *
 * Licensed under the Apache License, Version 2.0 (the "License");
 * you may not use this file except in compliance with the License.
 * You may obtain a copy of the License at
 *
 *     http://www.apache.org/licenses/LICENSE-2.0
 *
 * Unless required by applicable law or agreed to in writing, software
 * distributed under the License is distributed on an "AS IS" BASIS,
 * WITHOUT WARRANTIES OR CONDITIONS OF ANY KIND, either express or implied.
 * See the License for the specific language governing permissions and
 * limitations under the License.
 *
*/
#ifndef IGNITION_GUI_GUIEVENTS_HH_
#define IGNITION_GUI_GUIEVENTS_HH_

#include <QEvent>
#include <memory>
#include <string>
#include <utility>
#include <vector>

<<<<<<< HEAD
#include <ignition/common/KeyEvent.hh>
=======
#include <ignition/common/MouseEvent.hh>
#include <ignition/math/Vector2.hh>
>>>>>>> 2fc28621
#include <ignition/math/Vector3.hh>
#include <ignition/utils/ImplPtr.hh>

#include "ignition/gui/Export.hh"

namespace ignition
{
  namespace gui
  {
    /// \brief Namespace for all events.
    namespace events
    {
      /// User defined events should start from QEvent::MaxUser and
      /// count down to avoid collision with ign-gazebo events

      /// \brief Event called in the render thread of a 3D scene.
      /// It's safe to make rendering calls in this event's callback.
      class Render : public QEvent
      {
        public: Render()
            : QEvent(kType)
        {
        }
        /// \brief Unique type for this event.
        static const QEvent::Type kType = QEvent::Type(QEvent::MaxUser);
      };

      /// \brief The class for sending and receiving custom snap value events.
      /// This event is used in the Transform Control plugin tool when the
      /// user manually alters their snapping values.
      class SnapIntervals : public QEvent
      {
        /// \brief Constructor
        /// \param[in] _xyz XYZ snapping values.
        /// \param[in] _rpy RPY snapping values.
        /// \param[in] _scale Scale snapping values.
        public: SnapIntervals(
                    const math::Vector3d &_xyz,
                    const math::Vector3d &_rpy,
                    const math::Vector3d &_scale)
        : QEvent(kType), xyz(_xyz), rpy(_rpy), scale(_scale)
        {
        }

        /// \brief Get the XYZ snapping values.
        /// \return The XYZ snapping values.
        public: math::Vector3d Position() const
        {
          return this->xyz;
        }

        /// \brief Get the RPY snapping values.
        /// \return The RPY snapping values.
        public: math::Vector3d Rotation() const
        {
          return this->rpy;
        }

        /// \brief Get the scale snapping values.
        /// \return The scale snapping values.
        public: math::Vector3d Scale() const
        {
          return this->scale;
        }

        /// \brief The QEvent representing a snap event occurrence.
        static const QEvent::Type kType = QEvent::Type(QEvent::MaxUser - 1);

        /// \brief XYZ snapping values in meters, these values must be positive.
        private: math::Vector3d xyz;

        /// \brief RPY snapping values in degrees, these values must be
        /// positive.
        private: math::Vector3d rpy;

        /// \brief Scale snapping values - a multiplier of the current size,
        /// these values must be positive.
        private: math::Vector3d scale;
      };

      /// \brief Event called to spawn a resource, given its description as a
      /// string.
      class SpawnFromDescription : public QEvent
      {
        /// \brief Constructor
        /// \param[in] _string The resource's description as a string, such
        /// as an SDF file.
        public: explicit SpawnFromDescription(const std::string &_description)
            : QEvent(kType), description(_description)
        {
        }

        /// \brief Unique type for this event.
        static const QEvent::Type kType = QEvent::Type(QEvent::MaxUser - 2);

        /// \brief Get the string description of the resource.
        /// \return The resource string
        public: const std::string &Description() const
        {
          return this->description;
        }

        /// \brief The string of the resource to be spawned.
        std::string description;
      };

      /// \brief Event called to spawn a resource, which takes the path
      /// to its file.
      class SpawnFromPath : public QEvent
      {
        /// \brief Constructor
        /// \param[in] _filePath The path to a file.
        public: explicit SpawnFromPath(const std::string &_filePath)
            : QEvent(kType), filePath(_filePath)
        {
        }

        /// \brief Unique type for this event.
        static const QEvent::Type kType = QEvent::Type(QEvent::MaxUser - 3);

        /// \brief Get the path of the file.
        /// \return The file path.
        public: const std::string &FilePath() const
        {
          return this->filePath;
        }

        /// \brief The path of file to be previewed.
        std::string filePath;
      };

      /// \brief Event which is called to broadcast the 3D coordinates of a
      /// user's mouse hover within the scene.
      class HoverToScene : public QEvent
      {
        /// \brief Constructor
        /// \param[in] _point The point at which the mouse is hovering within
        /// the scene
        public: explicit HoverToScene(const math::Vector3d &_point)
            : QEvent(kType), point(_point)
        {
        }

        /// \brief Unique type for this event.
        static const QEvent::Type kType = QEvent::Type(QEvent::MaxUser - 4);

        /// \brief Get the point within the scene over which the user is
        /// hovering.
        /// \return The 3D point
        public: math::Vector3d Point() const
        {
          return this->point;
        }

        /// \brief The 3D point over which the user is hovering.
        private: math::Vector3d point;
      };

      /// \brief Event which is called to broadcast the 3D coordinates of a
      /// user's left click within the scene.
      /// \sa LeftClickOnScene
      class LeftClickToScene : public QEvent
      {
        /// \brief Constructor
        /// \param[in] _point The point which the user has left clicked within
        /// the scene
        public: explicit LeftClickToScene(const math::Vector3d &_point)
            : QEvent(kType), point(_point)
        {
        }

        /// \brief Unique type for this event.
        static const QEvent::Type kType = QEvent::Type(QEvent::MaxUser - 5);

        /// \brief Get the point within the scene that the user clicked.
        /// \return The 3D point.
        public: math::Vector3d Point() const
        {
          return this->point;
        }

        /// \brief The 3D point that the user clicked within the scene.
        private: math::Vector3d point;
      };

      /// \brief Event which is called to broadcast the 3D coordinates of a
      /// user's right click within the scene.
      /// \sa RightClickOnScene
      class RightClickToScene : public QEvent
      {
        /// \brief Constructor
        /// \param[in] _point The point which the user has right clicked
        /// within the scene
        public: explicit RightClickToScene(const math::Vector3d &_point)
            : QEvent(kType), point(_point)
        {
        }

        /// \brief Unique type for this event.
        static const QEvent::Type kType = QEvent::Type(QEvent::MaxUser - 6);

        /// \brief Get the point within the scene that the user clicked.
        /// \return The 3D point.
        public: math::Vector3d Point() const
        {
          return this->point;
        }

        /// \brief The 3D point that the user clicked within the scene.
        private: math::Vector3d point;
      };

      /// \brief Event which is called to enable or disable the dropdown menu.
      /// This is primarily used by plugins which also use the right click
      /// mouse event to cancel any actions currently in progress.
      class DropdownMenuEnabled : public QEvent
      {
        /// \brief Constructor
        /// \param[in] _menuEnabled The boolean indicating whether the dropdown
        /// menu should be enabled or disabled.
        public: explicit DropdownMenuEnabled(bool _menuEnabled)
            : QEvent(kType), menuEnabled(_menuEnabled)
        {
        }

        /// \brief Unique type for this event.
        static const QEvent::Type kType = QEvent::Type(QEvent::MaxUser - 7);

        /// \brief Gets whether the menu is enabled or not for this event.
        /// \return True if enabling the menu, false if disabling the menu
        public: bool MenuEnabled() const
        {
          return this->menuEnabled;
        }

        /// \brief The boolean indicating whether the menu is disabled or not
        /// for this event.
        private: bool menuEnabled;
      };

<<<<<<< HEAD
      /// \brief Event which is called to broadcast the key release within
      /// the scene.
      class IGNITION_GUI_VISIBLE KeyReleaseOnScene : public QEvent
      {
        /// \brief Constructor
        /// \param[in] _key The key released event within the scene
        public: explicit KeyReleaseOnScene(const common::KeyEvent &_key);

        /// \brief Unique type for this event.
        static const QEvent::Type kType = QEvent::Type(QEvent::MaxUser - 8);

        /// \brief Get the released key within the scene that the user released.
        /// \return The key code.
        public: common::KeyEvent Key() const;
=======
      /// \brief Event which is called to broadcast information about left
      /// mouse clicks on the scene.
      /// For the 3D coordinates of that point on the scene, see
      /// `LeftClickToScene`.
      /// \sa LeftClickToScene
      class IGNITION_GUI_VISIBLE LeftClickOnScene : public QEvent
      {
        /// \brief Constructor
        /// \param[in] _mouse The left mouse event on the scene
        public: explicit LeftClickOnScene(
          const common::MouseEvent &_mouse);

        /// \brief Unique type for this event.
        static const QEvent::Type kType = QEvent::Type(QEvent::MaxUser - 10);

        /// \brief Return the left mouse event
        public: const common::MouseEvent &Mouse() const;
>>>>>>> 2fc28621

        /// \internal
        /// \brief Private data pointer
        IGN_UTILS_IMPL_PTR(dataPtr)
      };

<<<<<<< HEAD
      /// \brief Event which is called to broadcast the key press within
      /// the scene.
      class IGNITION_GUI_VISIBLE KeyPressOnScene : public QEvent
      {
        /// \brief Constructor
        /// \param[in] _key The pressed key within the scene
        public: explicit KeyPressOnScene(const common::KeyEvent &_key);

        /// \brief Unique type for this event.
        static const QEvent::Type kType = QEvent::Type(QEvent::MaxUser - 9);

        /// \brief Get the key within the scene that the user pressed
        /// \return The key code.
        public: common::KeyEvent Key() const;
=======
      /// \brief Event which is called to broadcast information about right
      /// mouse clicks on the scene.
      /// For the 3D coordinates of that point on the scene, see
      /// `RightClickToScene`.
      /// \sa RightClickToScene
      class IGNITION_GUI_VISIBLE RightClickOnScene : public QEvent
      {
        /// \brief Constructor
        /// \param[in] _mouse The right mouse event on the scene
        public: RightClickOnScene(
          const common::MouseEvent &_mouse);

        /// \brief Unique type for this event.
        static const QEvent::Type kType = QEvent::Type(QEvent::MaxUser - 11);

        /// \brief Return the right mouse event
        public: const common::MouseEvent &Mouse() const;
>>>>>>> 2fc28621

        /// \internal
        /// \brief Private data pointer
        IGN_UTILS_IMPL_PTR(dataPtr)
      };
    }
  }
}

#endif  // IGNITION_GUI_GUIEVENTS_HH_<|MERGE_RESOLUTION|>--- conflicted
+++ resolved
@@ -23,12 +23,9 @@
 #include <utility>
 #include <vector>
 
-<<<<<<< HEAD
 #include <ignition/common/KeyEvent.hh>
-=======
 #include <ignition/common/MouseEvent.hh>
 #include <ignition/math/Vector2.hh>
->>>>>>> 2fc28621
 #include <ignition/math/Vector3.hh>
 #include <ignition/utils/ImplPtr.hh>
 
@@ -269,22 +266,6 @@
         private: bool menuEnabled;
       };
 
-<<<<<<< HEAD
-      /// \brief Event which is called to broadcast the key release within
-      /// the scene.
-      class IGNITION_GUI_VISIBLE KeyReleaseOnScene : public QEvent
-      {
-        /// \brief Constructor
-        /// \param[in] _key The key released event within the scene
-        public: explicit KeyReleaseOnScene(const common::KeyEvent &_key);
-
-        /// \brief Unique type for this event.
-        static const QEvent::Type kType = QEvent::Type(QEvent::MaxUser - 8);
-
-        /// \brief Get the released key within the scene that the user released.
-        /// \return The key code.
-        public: common::KeyEvent Key() const;
-=======
       /// \brief Event which is called to broadcast information about left
       /// mouse clicks on the scene.
       /// For the 3D coordinates of that point on the scene, see
@@ -302,29 +283,12 @@
 
         /// \brief Return the left mouse event
         public: const common::MouseEvent &Mouse() const;
->>>>>>> 2fc28621
 
         /// \internal
         /// \brief Private data pointer
         IGN_UTILS_IMPL_PTR(dataPtr)
       };
 
-<<<<<<< HEAD
-      /// \brief Event which is called to broadcast the key press within
-      /// the scene.
-      class IGNITION_GUI_VISIBLE KeyPressOnScene : public QEvent
-      {
-        /// \brief Constructor
-        /// \param[in] _key The pressed key within the scene
-        public: explicit KeyPressOnScene(const common::KeyEvent &_key);
-
-        /// \brief Unique type for this event.
-        static const QEvent::Type kType = QEvent::Type(QEvent::MaxUser - 9);
-
-        /// \brief Get the key within the scene that the user pressed
-        /// \return The key code.
-        public: common::KeyEvent Key() const;
-=======
       /// \brief Event which is called to broadcast information about right
       /// mouse clicks on the scene.
       /// For the 3D coordinates of that point on the scene, see
@@ -342,12 +306,51 @@
 
         /// \brief Return the right mouse event
         public: const common::MouseEvent &Mouse() const;
->>>>>>> 2fc28621
 
         /// \internal
         /// \brief Private data pointer
         IGN_UTILS_IMPL_PTR(dataPtr)
       };
+
+      /// \brief Event which is called to broadcast the key release within
+      /// the scene.
+      class IGNITION_GUI_VISIBLE KeyReleaseOnScene : public QEvent
+      {
+        /// \brief Constructor
+        /// \param[in] _key The key released event within the scene
+        public: explicit KeyReleaseOnScene(const common::KeyEvent &_key);
+
+        /// \brief Unique type for this event.
+        static const QEvent::Type kType = QEvent::Type(QEvent::MaxUser - 8);
+
+        /// \brief Get the released key within the scene that the user released.
+        /// \return The key code.
+        public: common::KeyEvent Key() const;
+
+        /// \internal
+        /// \brief Private data pointer
+        IGN_UTILS_IMPL_PTR(dataPtr)
+      };
+
+      /// \brief Event which is called to broadcast the key press within
+      /// the scene.
+      class IGNITION_GUI_VISIBLE KeyPressOnScene : public QEvent
+      {
+        /// \brief Constructor
+        /// \param[in] _key The pressed key within the scene
+        public: explicit KeyPressOnScene(const common::KeyEvent &_key);
+
+        /// \brief Unique type for this event.
+        static const QEvent::Type kType = QEvent::Type(QEvent::MaxUser - 9);
+
+        /// \brief Get the key within the scene that the user pressed
+        /// \return The key code.
+        public: common::KeyEvent Key() const;
+
+        /// \internal
+        /// \brief Private data pointer
+        IGN_UTILS_IMPL_PTR(dataPtr)
+      };
     }
   }
 }
