--- conflicted
+++ resolved
@@ -15,676 +15,5 @@
  *
  */
 
-<<<<<<< HEAD
-#include <map>
-#include <memory>
-#include <set>
-#include <string>
-#include <vector>
-
-#include <ignition/common/Console.hh>
-
-#include "ignition/gui/qt.h"
-#include "ignition/gui/Export.hh"
-
-#ifdef _WIN32
-// Disable warning C4251 which is triggered by
-// std::unique_ptr
-#pragma warning(push)
-#pragma warning(disable: 4251)
-#endif
-
-namespace ignition
-{
-  namespace gui
-  {
-    Q_NAMESPACE
-    class MainWindowPrivate;
-    struct WindowConfig;
-
-    /// \brief The action executed when GUI is closed without prompt.
-    enum class ExitAction
-    {
-      /// \brief Close GUI and leave server running
-      CLOSE_GUI,
-      /// \brief Close GUI and shutdown server
-      SHUTDOWN_SERVER,
-    };
-    /// \cond DO_NOT_DOCUMENT
-    Q_ENUM_NS(ExitAction)
-    /// \endcond
-
-    /// \brief The main window class creates a QQuickWindow and acts as an
-    /// interface which provides properties and functions which can be called
-    /// from Main.qml
-    class IGNITION_GUI_VISIBLE MainWindow : public QObject
-    {
-      Q_OBJECT
-
-      /// \brief Number of plugins currently instantiated inside the window.
-      Q_PROPERTY(
-        int pluginCount
-        READ PluginCount
-        WRITE SetPluginCount
-        NOTIFY PluginCountChanged
-      )
-
-      /// \brief Material theme (Light / Dark)
-      Q_PROPERTY(
-        QString materialTheme
-        READ MaterialTheme
-        WRITE SetMaterialTheme
-        NOTIFY MaterialThemeChanged
-      )
-
-      /// \brief Material primary color (Pre-defined color name or hex value)
-      Q_PROPERTY(
-        QString materialPrimary
-        READ MaterialPrimary
-        WRITE SetMaterialPrimary
-        NOTIFY MaterialPrimaryChanged
-      )
-
-      /// \brief Material accent color (Pre-defined color name or hex value)
-      Q_PROPERTY(
-        QString materialAccent
-        READ MaterialAccent
-        WRITE SetMaterialAccent
-        NOTIFY MaterialAccentChanged
-      )
-
-      /// \brief Top toolbar color for light theme (Pre-defined color name or
-      /// hex value). Defaults to material primary.
-      Q_PROPERTY(
-        QString toolBarColorLight
-        READ ToolBarColorLight
-        WRITE SetToolBarColorLight
-        NOTIFY ToolBarColorLightChanged
-      )
-
-      /// \brief Top toolbar text color for light theme (Pre-defined color name
-      /// or hex value). Defaults to material background.
-      Q_PROPERTY(
-        QString toolBarTextColorLight
-        READ ToolBarTextColorLight
-        WRITE SetToolBarTextColorLight
-        NOTIFY ToolBarTextColorLightChanged
-      )
-
-      /// \brief Top toolbar color for dark theme (Pre-defined color name or
-      /// hex value). Defaults to material primary.
-      Q_PROPERTY(
-        QString toolBarColorDark
-        READ ToolBarColorDark
-        WRITE SetToolBarColorDark
-        NOTIFY ToolBarColorDarkChanged
-      )
-
-      /// \brief Top toolbar text color for dark theme (Pre-defined color name
-      /// or hex value). Defaults to material background.
-      Q_PROPERTY(
-        QString toolBarTextColorDark
-        READ ToolBarTextColorDark
-        WRITE SetToolBarTextColorDark
-        NOTIFY ToolBarTextColorDarkChanged
-      )
-
-      /// \brief Plugin toolbar color for light theme (Pre-defined color name or
-      /// hex value). Defaults to material accent.
-      Q_PROPERTY(
-        QString pluginToolBarColorLight
-        READ PluginToolBarColorLight
-        WRITE SetPluginToolBarColorLight
-        NOTIFY PluginToolBarColorLightChanged
-      )
-
-      /// \brief Plugin toolbar text color for light theme (Pre-defined color
-      /// name or hex value). Defaults to material foreground.
-      Q_PROPERTY(
-        QString pluginToolBarTextColorLight
-        READ PluginToolBarTextColorLight
-        WRITE SetPluginToolBarTextColorLight
-        NOTIFY PluginToolBarTextColorLightChanged
-      )
-
-      /// \brief Plugin toolbar color for dark theme (Pre-defined color name or
-      /// hex value). Defaults to material accent.
-      Q_PROPERTY(
-        QString pluginToolBarColorDark
-        READ PluginToolBarColorDark
-        WRITE SetPluginToolBarColorDark
-        NOTIFY PluginToolBarColorDarkChanged
-      )
-
-      /// \brief Plugin toolbar text color for dark theme (Pre-defined color
-      /// name or hex value). Defaults to material foreground.
-      Q_PROPERTY(
-        QString pluginToolBarTextColorDark
-        READ PluginToolBarTextColorDark
-        WRITE SetPluginToolBarTextColorDark
-        NOTIFY PluginToolBarTextColorDarkChanged
-      )
-
-      /// \brief Flag to show side drawer
-      Q_PROPERTY(
-        bool showDrawer
-        READ ShowDrawer
-        WRITE SetShowDrawer
-        NOTIFY ShowDrawerChanged
-      )
-
-      /// \brief Flag to show side drawer's default options
-      Q_PROPERTY(
-        bool showDefaultDrawerOpts
-        READ ShowDefaultDrawerOpts
-        WRITE SetShowDefaultDrawerOpts
-        NOTIFY ShowDefaultDrawerOptsChanged
-      )
-
-      /// \brief Flag to show plugins menu
-      Q_PROPERTY(
-        bool showPluginMenu
-        READ ShowPluginMenu
-        WRITE SetShowPluginMenu
-        NOTIFY ShowPluginMenuChanged
-      )
-
-      /// \brief Flag to enable confirmation dialog on exit
-      Q_PROPERTY(
-        ExitAction defaultExitAction
-        READ DefaultExitAction
-        WRITE SetDefaultExitAction
-        NOTIFY DefaultExitActionChanged
-      )
-
-      /// \brief Flag to enable confirmation dialog on exit
-      Q_PROPERTY(
-        bool showDialogOnExit
-        READ ShowDialogOnExit
-        WRITE SetShowDialogOnExit
-        NOTIFY ShowDialogOnExitChanged
-      )
-
-      /// \brief Text of the prompt in confirmation dialog on exit
-      Q_PROPERTY(
-        QString dialogOnExitText
-        READ DialogOnExitText
-        WRITE SetDialogOnExitText
-        NOTIFY DialogOnExitTextChanged
-      )
-
-      /// \brief Flag to show "shutdown" button in confirmation dialog on exit
-      Q_PROPERTY(
-        bool exitDialogShowShutdown
-        READ ExitDialogShowShutdown
-        WRITE SetExitDialogShowShutdown
-        NOTIFY ExitDialogShowShutdownChanged
-      )
-
-      /// \brief Flag to show "close GUI" button in confirmation dialog on exit
-      Q_PROPERTY(
-        bool exitDialogShowCloseGui
-        READ ExitDialogShowCloseGui
-        WRITE SetExitDialogShowCloseGui
-        NOTIFY ExitDialogShowCloseGuiChanged
-      )
-
-      /// \brief Text of the "shutdown" button in confirmation dialog on exit
-      Q_PROPERTY(
-        QString exitDialogShutdownText
-        READ ExitDialogShutdownText
-        WRITE SetExitDialogShutdownText
-        NOTIFY ExitDialogShutdownTextChanged
-      )
-
-      /// \brief Text of the "Close GUI" button in confirmation dialog on exit
-      Q_PROPERTY(
-        QString exitDialogCloseGuiText
-        READ ExitDialogCloseGuiText
-        WRITE SetExitDialogCloseGuiText
-        NOTIFY ExitDialogCloseGuiTextChanged
-      )
-
-      /// \brief Constructor
-      public: MainWindow();
-
-      /// \brief Destructor
-      public: virtual ~MainWindow();
-
-      /// \brief Get the QtQuick window created by this object
-      /// \return Pointer to the QtQuick window
-      public: QQuickWindow *QuickWindow() const;
-
-      /// \brief Save current window and plugin configuration to a file on disk.
-      /// Will open an error dialog in case it's not possible to write to the
-      /// path.
-      /// \param[in] _path The full destination path including filename.
-      public: void SaveConfig(const std::string &_path);
-
-      /// \brief Apply a WindowConfig to this window and keep a copy of it.
-      /// \param[in] _config The configuration to apply.
-      /// \return True if successful.
-      public: bool ApplyConfig(const WindowConfig &_config);
-
-      /// \brief Get the current window configuration.
-      /// \return Updated window config
-      public: WindowConfig CurrentWindowConfig() const;
-
-      /// \brief Set the Render engine GUI name passed by the command line
-      /// \param[in] _renderEngine name of the render engine to use
-      public: void SetRenderEngine(const std::string &_renderEngine);
-
-      /// \brief Add a plugin to the window.
-      /// \param [in] _plugin Plugin filename
-      public slots: void OnAddPlugin(QString _plugin);
-
-      /// \brief Return a list of all plugin names found
-      /// \return List with plugin names
-      public: Q_INVOKABLE QStringList PluginListModel() const;
-
-      /// \brief Returns the number of plugins current instantiated in the
-      /// window.
-      /// \return Number of plugins
-      public: Q_INVOKABLE int PluginCount() const;
-
-      /// \brief Sets the number of plugins current instantiated in the
-      /// window.
-      /// \param[in] _pluginCount Number of plugins
-      public: Q_INVOKABLE void SetPluginCount(const int _pluginCount);
-
-      /// \brief Returns the material theme.
-      /// \return Theme (Light / Dark)
-      public: Q_INVOKABLE QString MaterialTheme() const;
-
-      /// \brief Sets the material theme
-      /// \param[in] _materialTheme Theme (Light / Dark)
-      public: Q_INVOKABLE void SetMaterialTheme(
-          const QString &_materialTheme);
-
-      /// \brief Returns the material primary color.
-      /// \return Primary color
-      public: Q_INVOKABLE QString MaterialPrimary() const;
-
-      /// \brief Sets the material primary color
-      /// \param[in] _materialPrimary Primary color
-      public: Q_INVOKABLE void SetMaterialPrimary(
-          const QString &_materialPrimary);
-
-      /// \brief Returns the material accent color.
-      /// \return Accent color
-      public: Q_INVOKABLE QString MaterialAccent() const;
-
-      /// \brief Sets the material accent color
-      /// \param[in] _materialAccent Accent color
-      public: Q_INVOKABLE void SetMaterialAccent(
-          const QString &_materialAccent);
-
-      /// \brief Returns the top toolbar color for light theme.
-      /// \return Toolbar color
-      public: Q_INVOKABLE QString ToolBarColorLight() const;
-
-      /// \brief Sets the top toolbar color for light theme.
-      /// \param[in] _toolBarColorLight Toolbar color
-      public: Q_INVOKABLE void SetToolBarColorLight(
-          const QString &_toolBarColorLight);
-
-      /// \brief Returns the top toolbar text color for light theme.
-      /// \return Toolbar text color
-      public: Q_INVOKABLE QString ToolBarTextColorLight() const;
-
-      /// \brief Sets the top toolbar text color for light theme.
-      /// \param[in] _toolBarTextColorLight Toolbar text color
-      public: Q_INVOKABLE void SetToolBarTextColorLight(
-          const QString &_toolBarTextColorLight);
-
-      /// \brief Returns the top toolbar color for dark theme.
-      /// \return Toolbar color
-      public: Q_INVOKABLE QString ToolBarColorDark() const;
-
-      /// \brief Sets the top toolbar color for dark theme.
-      /// \param[in] _toolBarColorDark Toolbar color
-      public: Q_INVOKABLE void SetToolBarColorDark(
-          const QString &_toolBarColorDark);
-
-      /// \brief Returns the top toolbar text color for dark theme.
-      /// \return Toolbar text color
-      public: Q_INVOKABLE QString ToolBarTextColorDark() const;
-
-      /// \brief Sets the top toolbar text color for dark theme.
-      /// \param[in] _toolBarTextColorDark Toolbar text color
-      public: Q_INVOKABLE void SetToolBarTextColorDark(
-          const QString &_toolBarTextColorDark);
-
-      /// \brief Returns the plugin toolbar color for light theme.
-      /// \return Toolbar color
-      public: Q_INVOKABLE QString PluginToolBarColorLight() const;
-
-      /// \brief Sets the plugin toolbar color for light theme.
-      /// \param[in] _pluginPluginToolBarColorLight Toolbar color
-      public: Q_INVOKABLE void SetPluginToolBarColorLight(
-          const QString &_pluginPluginToolBarColorLight);
-
-      /// \brief Returns the plugin toolbar text color for light theme.
-      /// \return Toolbar text color
-      public: Q_INVOKABLE QString PluginToolBarTextColorLight() const;
-
-      /// \brief Sets the plugin toolbar text color for light theme.
-      /// \param[in] _pluginPluginToolBarTextColorLight Toolbar text color
-      public: Q_INVOKABLE void SetPluginToolBarTextColorLight(
-          const QString &_pluginPluginToolBarTextColorLight);
-
-      /// \brief Returns the plugin toolbar color for dark theme.
-      /// \return Toolbar color
-      public: Q_INVOKABLE QString PluginToolBarColorDark() const;
-
-      /// \brief Sets the plugin toolbar color for dark theme.
-      /// \param[in] _pluginPluginToolBarColorDark Toolbar color
-      public: Q_INVOKABLE void SetPluginToolBarColorDark(
-          const QString &_pluginPluginToolBarColorDark);
-
-      /// \brief Returns the plugin toolbar text color for dark theme.
-      /// \return Toolbar text color
-      public: Q_INVOKABLE QString PluginToolBarTextColorDark() const;
-
-      /// \brief Sets the plugin toolbar text color for dark theme.
-      /// \param[in] _pluginPluginToolBarTextColorDark Toolbar text color
-      public: Q_INVOKABLE void SetPluginToolBarTextColorDark(
-          const QString &_pluginPluginToolBarTextColorDark);
-
-      /// \brief Get the flag to show the side drawer.
-      /// \return True to show.
-      public: Q_INVOKABLE bool ShowDrawer() const;
-
-      /// \brief Set the flag to show the side drawer.
-      /// \param[in] _showDrawer True to show.
-      public: Q_INVOKABLE void SetShowDrawer(const bool _showDrawer);
-
-      /// \brief Get the flag to show the side drawer's default options.
-      /// \return True to show.
-      public: Q_INVOKABLE bool ShowDefaultDrawerOpts() const;
-
-      /// \brief Set the flag to show the side drawer's default options.
-      /// \param[in] _showDefaultDrawerOpts True to show.
-      public: Q_INVOKABLE void SetShowDefaultDrawerOpts(
-          const bool _showDefaultDrawerOpts);
-
-      /// \brief Get the flag to show the plugin menu.
-      /// \return True to show.
-      public: Q_INVOKABLE bool ShowPluginMenu() const;
-
-      /// \brief Set the flag to show the plugin menu.
-      /// \param[in] _showPluginMenu True to show.
-      public: Q_INVOKABLE void SetShowPluginMenu(const bool _showPluginMenu);
-
-      /// \brief Get the action performed when GUI closes without prompt.
-      /// \return The action.
-      public: Q_INVOKABLE ExitAction DefaultExitAction() const;
-
-      /// \brief Set the action performed when GUI closes without prompt.
-      /// \param[in] _defaultExitAction The action.
-      public: Q_INVOKABLE void SetDefaultExitAction(
-        enum ExitAction _defaultExitAction);
-
-      /// \brief Get the flag to show the plugin menu.
-      /// \return True to show.
-      public: Q_INVOKABLE bool ShowDialogOnExit() const;
-
-      /// \brief Set the flag to show the confirmation dialog when exiting.
-      /// \param[in] _showDialogOnExit True to show.
-      public: Q_INVOKABLE void SetShowDialogOnExit(bool _showDialogOnExit);
-
-      /// \brief Get the text of prompt in exit dialog.
-      /// \return Prompt text.
-      public: Q_INVOKABLE QString DialogOnExitText() const;
-
-      /// \brief Set the text of the prompt in exit dialog.
-      /// \param[in] _dialogOnExitText Prompt text.
-      public: Q_INVOKABLE void SetDialogOnExitText(
-        const QString &_dialogOnExitText);
-
-      /// \brief Get the flag to show "shutdown" button in exit dialog.
-      /// \return True to show.
-      public: Q_INVOKABLE bool ExitDialogShowShutdown() const;
-
-      /// \brief Set the flag to show "shutdown" button in exit dialog.
-      /// \param[in] _exitDialogShowShutdown True to show.
-      public: Q_INVOKABLE void SetExitDialogShowShutdown(
-        bool _exitDialogShowShutdown);
-
-      /// \brief Get the flag to show "Close GUI" button in exit dialog.
-      /// \return True to show.
-      public: Q_INVOKABLE bool ExitDialogShowCloseGui() const;
-
-      /// \brief Set the flag to show "Close GUI" button in exit dialog.
-      /// \param[in] _exitDialogShowCloseGui True to show.
-      public: Q_INVOKABLE void SetExitDialogShowCloseGui(
-        bool _exitDialogShowCloseGui);
-
-      /// \brief Get the text of the "shutdown" button in exit dialog.
-      /// \return Button text.
-      public: Q_INVOKABLE QString ExitDialogShutdownText() const;
-
-      /// \brief Set the text of the "shutdown" button in exit dialog.
-      /// \param[in] _exitDialogShutdownText Button text.
-      public: Q_INVOKABLE void SetExitDialogShutdownText(
-        const QString &_exitDialogShutdownText);
-
-      /// \brief Get the text of the "Close GUI" button in exit dialog.
-      /// \return Button text.
-      public: Q_INVOKABLE QString ExitDialogCloseGuiText() const;
-
-      /// \brief Set the text of the "Close GUI" button in exit dialog.
-      /// \param[in] _exitDialogCloseGuiText Button text.
-      public: Q_INVOKABLE void SetExitDialogCloseGuiText(
-        const QString &_exitDialogCloseGuiText);
-
-      /// \brief Get the topic of the server control service.
-      /// \return The service topic.
-      public: Q_INVOKABLE std::string ServerControlService() const;
-
-      /// \brief Set the topic of the server control service.
-      /// \param[in] _service The service topic.
-      public: Q_INVOKABLE void SetServerControlService(
-        const std::string &_service);
-
-      /// \brief Callback when load configuration is selected
-      public slots: void OnLoadConfig(const QString &_path);
-
-      /// \brief Callback when "save configuration" is selected
-      public slots: void OnSaveConfig();
-
-      /// \brief Callback when "save configuration as" is selected
-      public slots: void OnSaveConfigAs(const QString &_path);
-
-      /// \brief Callback when "shutdown simulation" is called
-      public slots: void OnStopServer();
-
-      /// \brief Notifies when the number of plugins has changed.
-      signals: void PluginCountChanged();
-
-      /// \brief Notifies when the theme has changed.
-      signals: void MaterialThemeChanged();
-
-      /// \brief Notifies when the primary color has changed.
-      signals: void MaterialPrimaryChanged();
-
-      /// \brief Notifies when the accent color has changed.
-      signals: void MaterialAccentChanged();
-
-      /// \brief Notifies when the toolbar color light has changed.
-      signals: void ToolBarColorLightChanged();
-
-      /// \brief Notifies when the toolbar text color light has changed.
-      signals: void ToolBarTextColorLightChanged();
-
-      /// \brief Notifies when the toolbar color dark has changed.
-      signals: void ToolBarColorDarkChanged();
-
-      /// \brief Notifies when the toolbar text color dark has changed.
-      signals: void ToolBarTextColorDarkChanged();
-
-      /// \brief Notifies when the toolbar color light has changed.
-      signals: void PluginToolBarColorLightChanged();
-
-      /// \brief Notifies when the toolbar text color light has changed.
-      signals: void PluginToolBarTextColorLightChanged();
-
-      /// \brief Notifies when the toolbar color dark has changed.
-      signals: void PluginToolBarColorDarkChanged();
-
-      /// \brief Notifies when the toolbar text color dark has changed.
-      signals: void PluginToolBarTextColorDarkChanged();
-
-      /// \brief Notifies when the show drawer flag has changed.
-      signals: void ShowDrawerChanged();
-
-      /// \brief Notifies when the show drawer default options flag has changed.
-      signals: void ShowDefaultDrawerOptsChanged();
-
-      /// \brief Notifies when the show menu flag has changed.
-      signals: void ShowPluginMenuChanged();
-
-      /// \brief Notifies when the defaultExitAction has changed.
-      signals: void DefaultExitActionChanged();
-
-      /// \brief Notifies when the showDialogOnExit flag has changed.
-      signals: void ShowDialogOnExitChanged();
-
-      /// \brief Notifies when dialogOnExitText has changed.
-      signals: void DialogOnExitTextChanged();
-
-      /// \brief Notifies when the exitDialogShowShutdown flag has changed.
-      signals: void ExitDialogShowShutdownChanged();
-
-      /// \brief Notifies when the exitDialogShowCloseGui flag has changed.
-      signals: void ExitDialogShowCloseGuiChanged();
-
-      /// \brief Notifies when exitDialogShutdownText has changed.
-      signals: void ExitDialogShutdownTextChanged();
-
-      /// \brief Notifies when exitDialogCloseGuiText has changed.
-      signals: void ExitDialogCloseGuiTextChanged();
-
-      /// \brief Notifies when the window config has changed.
-      signals: void configChanged();
-
-      /// \brief Displays a message to the user
-      /// The message will appear in a snackbar, this message requires to
-      /// click on the botton "Dismiss" to close the dialog.
-      signals: void notify(const QString &_message);
-
-      /// \brief Displays a message to the user
-      /// The message will appear in a snackbar, this message disappear when
-      /// the duration is over, or if the user clicks outside or escape before
-      /// that.
-      /// \param[in] _message Message to show
-      /// \param[in] _duration Time in milliseconds that the message will
-      /// appear
-      signals: void notifyWithDuration(const QString &_message, int _duration);
-
-      /// \internal
-      /// \brief Private data pointer
-      private: std::unique_ptr<MainWindowPrivate> dataPtr;
-    };
-
-    /// \brief Holds configurations related to a MainWindow.
-    struct IGNITION_GUI_VISIBLE WindowConfig
-    {
-      /// \brief Update this config from an XML string. Only fields present on
-      /// the XML will be overriden / appended / created.
-      /// \param[in] _xml A config XML file in string format
-      /// \return True if successful. It may fail for example if the string
-      /// can't be parsed into XML.
-      bool MergeFromXML(const std::string &_xml);
-
-      /// \brief Return this configuration in XML format as a string.
-      /// \return String containing a complete config file.
-      std::string XMLString() const;
-
-      /// \brief Get whether a property should be ignored
-      /// \return True if it's being ignored
-      bool IsIgnoring(const std::string &_prop) const;
-
-      /// \brief Window X position in px
-      int posX{-1};
-
-      /// \brief Window Y position in px
-      int posY{-1};
-
-      /// \brief Window width in px
-      int width{-1};
-
-      /// \brief Window height in px
-      int height{-1};
-
-      /// \brief Window state (dock configuration)
-      QByteArray state;
-
-      /// \brief Material theme (light / dark)
-      std::string materialTheme{""};
-
-      /// \brief Material primary color
-      std::string materialPrimary{""};
-
-      /// \brief Material accent color
-      std::string materialAccent{""};
-
-      /// \brief Top toolbar color light
-      std::string toolBarColorLight{""};
-
-      /// \brief Top toolbar text color light
-      std::string toolBarTextColorLight{""};
-
-      /// \brief Top toolbar color dark
-      std::string toolBarColorDark{""};
-
-      /// \brief Top toolbar text color dark
-      std::string toolBarTextColorDark{""};
-
-      /// \brief Plugin toolbar color light
-      std::string pluginToolBarColorLight{""};
-
-      /// \brief Plugin toolbar text color light
-      std::string pluginToolBarTextColorLight{""};
-
-      /// \brief Plugin toolbar color dark
-      std::string pluginToolBarColorDark{""};
-
-      /// \brief Plugin toolbar text color dark
-      std::string pluginToolBarTextColorDark{""};
-
-      /// \brief Show the side drawer
-      bool showDrawer{true};
-
-      /// \brief Show the default options of the drawer
-      bool showDefaultDrawerOpts{true};
-
-      /// \brief Show the plugins menu
-      bool showPluginMenu{true};
-
-      /// \brief True if plugins found in plugin paths should be listed under
-      /// the Plugins menu. True by default.
-      bool pluginsFromPaths{true};
-
-      /// \brief List of plugins which should be shown on the list
-      std::vector<std::string> showPlugins;
-
-      /// \brief List of window properties which should be ignored on load
-      std::set<std::string> ignoredProps;
-
-      /// \brief Concatenation of all plugin configurations.
-      std::string plugins{""};
-
-    };
-  }
-}
-
-#ifdef _MSC_VER
-#pragma warning(pop)
-#endif
-
-#endif
-=======
 #include <gz/gui/MainWindow.hh>
-#include <ignition/gui/config.hh>
->>>>>>> c7498f19
+#include <ignition/gui/config.hh>