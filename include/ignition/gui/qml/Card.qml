--- conflicted
+++ resolved
@@ -30,21 +30,8 @@
   property bool showCloseButton: true
 
   /**
-   * Show top tooolbar
-   */
-<<<<<<< HEAD
-  property bool showToolbar: card.cardFrame === "visible"
-
-  /**
-   * Show background and border
-   */
-  property bool showBorder: card.cardFrame !== "hover"
-
-  /**
-   * Frame configuration: visible / hidden / hover
-   */
-  property string cardFrame: "visible"
-=======
+   * True to have a title bar
+   */
   property bool showTitleBar: true
 
   /**
@@ -56,7 +43,6 @@
    * True if plugin is in a standalone dialog
    */
   property bool standalone: false
->>>>>>> 5ce99897
 
   /**
    * The plugin name, which goes on the toolbar
@@ -104,19 +90,9 @@
    */
   objectName: "plugin_" + Math.floor(Math.random() * 100000);
 
-<<<<<<< HEAD
-  // FIXME: elevation is currently disabled because of Ogre, but once
-  // we re-enable it this must be revisited because the elevation doesn't
-  // work with a custom background, but there seems to be no way to set a Pane's
-  // background color
-//  Material.elevation: showBorder ? 6 : 0
-  background: Rectangle {
-    color: showBorder ? Material.background : "transparent"
-=======
 //  Material.elevation: 6
   background: Rectangle {
     color: "transparent"
->>>>>>> 5ce99897
   }
   padding: 0
   y: 50
@@ -170,38 +146,9 @@
     }
   }
 
-  // For hover
-  Timer {
-    id: hoverTimer
-    interval: 1000;
-    onTriggered: {
-      if (!hoverArea.containsMouse) {
-        return
-      }
-      showBorder = true
-      showToolbar = true
-    }
-  }
-
-  /**
-   * Mouse area used to handle hovering over the whole card
-   * Toolbar and content must be children so their hover events propagate to the area
-   */
-<<<<<<< HEAD
-  MouseArea {
-    id: hoverArea
-    enabled: cardFrame === "hover"
-    anchors.fill: parent
-    hoverEnabled: true
-    onEntered: {
-      hoverTimer.start()
-    }
-    onExited: {
-      hoverTimer.stop()
-      showBorder = false
-      showToolbar = false
-    }
-=======
+  /**
+   * Top toolbar
+   */
   ToolBar {
     id: cardToolbar
     objectName: "cardToolbar"
@@ -212,59 +159,49 @@
     width: card.width
     height: card.showTitleBar ? 50 : 0
     x: 0
-    y: 0
+    y: -50
     z: 100
->>>>>>> 5ce99897
-
-    /**
-     * Top toolbar
-     */
-    ToolBar {
-      id: cardToolbar
-      objectName: "cardToolbar"
-      visible: showToolbar
-      Material.foreground: Material.foreground
-      Material.background: Material.accent
-      Material.elevation: 0
-      width: card.width
-      height: showToolbar ? 50 : 0
-      x: 0
-      y: -50
-      z: 100
-
-      /**
-       * For drag on "visible" and "hover" card frames
-       */
-      MouseArea {
-        anchors.fill: parent
-        drag{
-          target: card
-          minimumX: 0
+
+    // For drag
+    MouseArea {
+      anchors.fill: parent
+      drag{
+        target: card
+        minimumX: 0
         minimumY: 0
         maximumX: card.parent ? card.parent.width - card.width : card.width
         maximumY: card.parent ? card.parent.height - card.height : card.height
         smoothed: true
-        }
-      }
-
-      /**
-       * The toolbar contents
-       */
-      RowLayout {
-        spacing: 0
-        anchors.fill: parent
-        anchors.leftMargin: 10
-
-        Label {
-          id: titleLabel
-          font.pixelSize: 16
+      }
+    }
+
+    /**
+     * The toolbar contents
+     */
+    RowLayout {
+      spacing: 0
+      anchors.fill: parent
+      anchors.leftMargin: 10
+
+      Label {
+        id: titleLabel
+        font.pixelSize: 16
+        color: card.Material.background
+        elide: Label.ElideRight
+        horizontalAlignment: Qt.AlignHLeft
+        verticalAlignment: Qt.AlignVCenter
+        Layout.fillWidth: true
+      }
+
+      // Dock / undock button
+      ToolButton {
+        id: dockButton
+        text: card.state === "docked" ? undockIcon : dockIcon
+        contentItem: Text {
+          text: dockButton.text
+          font: dockButton.font
+          opacity: enabled ? 1.0 : 0.3
           color: card.Material.background
-<<<<<<< HEAD
-          elide: Label.ElideRight
-          horizontalAlignment: Qt.AlignHLeft
-          verticalAlignment: Qt.AlignVCenter
-          Layout.fillWidth: true
-=======
           horizontalAlignment: Text.AlignHCenter
           verticalAlignment: Text.AlignVCenter
         }
@@ -273,29 +210,9 @@
           const docked = card.state === "docked"
           card.state = docked ? "undocked" : "docked"
           undockedWindow.visible = docked
->>>>>>> 5ce99897
-        }
-
-<<<<<<< HEAD
-        // Dock / undock button
-        ToolButton {
-          id: dockButton
-          text: card.state === "docked" ? undockIcon : dockIcon
-          visible: card.hasDockButton
-          contentItem: Text {
-            text: dockButton.text
-            font: dockButton.font
-            opacity: enabled ? 1.0 : 0.3
-            color: card.Material.background
-            horizontalAlignment: Text.AlignHCenter
-            verticalAlignment: Text.AlignVCenter
-          }
-          onClicked: {
-            const docked = card.state === "docked"
-            card.state = docked ? "undocked" : "docked"
-            undockedWindow.visible = docked
-          }
-=======
+        }
+      }
+
       // Close button
       ToolButton {
         id: closeButton
@@ -308,77 +225,28 @@
           color: card.Material.background
           horizontalAlignment: Text.AlignHCenter
           verticalAlignment: Text.AlignVCenter
->>>>>>> 5ce99897
-        }
-
-        // Close button
-        ToolButton {
-          id: closeButton
-          visible: card.hasCloseButton
-          text: closeIcon
-          contentItem: Text {
-            text: closeButton.text
-            font: closeButton.font
-            opacity: enabled ? 1.0 : 0.3
-            color: card.Material.background
-            horizontalAlignment: Text.AlignHCenter
-            verticalAlignment: Text.AlignVCenter
-          }
-          onClicked: {
-            card.close();
-          }
-        }
-      }
-    }
-
-<<<<<<< HEAD
-    /**
-     * For dragging in "hidden" mode (whole card)
-     */
-    MouseArea {
-      enabled: cardFrame === "hidden"
-      anchors.fill: content
-      drag {
-        target: card
-        minimumX: 0
-        minimumY: 0
-        maximumX: card.parent ? card.parent.width - card.width : card.width
-        maximumY: card.parent ? card.parent.height - card.height : card.height
-        smoothed: true
-      }
-=======
+        }
+        onClicked: {
+          card.close();
+        }
+      }
+    }
+  }
+
   // For drag
   MouseArea {
     enabled: !showTitleBar
     anchors.fill: content
-    drag{
+    drag {
       target: card
       minimumX: 0
       minimumY: 0
       maximumX: card.parent ? card.parent.width - card.width : card.width
       maximumY: card.parent ? card.parent.height - card.height : card.height
       smoothed: true
->>>>>>> 5ce99897
-    }
-
-<<<<<<< HEAD
-    /**
-     * Card contents
-     */
-    Rectangle {
-      objectName: "content"
-      id: content
-      anchors.fill: parent
-      clip: true
-      color: "transparent"
-
-      /**
-       * Conveniently expose card to children
-       */
-      function card() {
-        return card;
-      }
-=======
+    }
+  }
+
   // For context menu
   MouseArea {
     anchors.fill: content
@@ -534,12 +402,13 @@
     }
   }
 
+  /**
+   * Card contents
+   */
   Rectangle {
     objectName: "content"
     id: content
-    y: cardToolbar.height
-    width: card.width
-    height: card.height - cardToolbar.height
+    anchors.fill: parent
     clip: true
     color: "transparent"
 
@@ -548,7 +417,6 @@
      */
     function card() {
       return card;
->>>>>>> 5ce99897
     }
   }
 
@@ -560,7 +428,6 @@
     color: "transparent"
     anchors.horizontalCenter: parent.left
     anchors.verticalCenter: parent.verticalCenter
-    visible: showBorder
 
     MouseArea {
       anchors.fill: parent
@@ -587,7 +454,6 @@
     color: "transparent"
     anchors.horizontalCenter: parent.right
     anchors.verticalCenter: parent.verticalCenter
-    visible: showBorder
 
     MouseArea {
       anchors.fill: parent
@@ -607,7 +473,7 @@
 
   // Top ruler
   Rectangle {
-    parent: showToolbar ? cardToolbar : card
+    parent: showTitleBar ? cardToolbar : card
     width: parent.width
     height: rulersThickness
     visible: card.resizable
@@ -616,7 +482,6 @@
     color: "transparent"
     anchors.horizontalCenter: parent.horizontalCenter
     anchors.verticalCenter: parent.top
-    visible: showBorder
 
     MouseArea {
       anchors.fill: parent
@@ -645,7 +510,6 @@
     color: "transparent"
     anchors.horizontalCenter: parent.horizontalCenter
     anchors.verticalCenter: parent.bottom
-    visible: showBorder
 
     MouseArea {
       anchors.fill: parent
