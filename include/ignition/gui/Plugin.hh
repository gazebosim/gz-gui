/*
 * Copyright (C) 2017 Open Source Robotics Foundation
 *
 * Licensed under the Apache License, Version 2.0 (the "License");
 * you may not use this file except in compliance with the License.
 * You may obtain a copy of the License at
 *
 *     http://www.apache.org/licenses/LICENSE-2.0
 *
 * Unless required by applicable law or agreed to in writing, software
 * distributed under the License is distributed on an "AS IS" BASIS,
 * WITHOUT WARRANTIES OR CONDITIONS OF ANY KIND, either express or implied.
 * See the License for the specific language governing permissions and
 * limitations under the License.
 *
 */
#ifndef IGNITION_GUI_PLUGIN_HH_
#define IGNITION_GUI_PLUGIN_HH_

#include <tinyxml2.h>
#include <memory>
#include <string>

#include <ignition/common/PluginMacros.hh>

#include "ignition/gui/qt.h"
#include "ignition/gui/System.hh"

namespace ignition
{
  namespace gui
  {
    class PluginPrivate;

    /// \brief Gui plugin
    class IGNITION_GUI_VISIBLE Plugin : public QWidget
    {
      Q_OBJECT

      public: IGN_COMMON_SPECIALIZE_INTERFACE(ignition::gui::Plugin)

      /// \brief Constructor
      public: Plugin();

      /// \brief Destructor
      public: virtual ~Plugin();

      /// \brief Load the plugin with a configuration file.
      /// This loads the default parameters and then calls LoadConfig(), which
      /// should be overridden to load custom parameters.
      ///
      /// Called when a plugin is first created.
      /// This function should not be blocking.
      ///
      /// \sa Load
      /// \param[in] _pluginElem Element containing configuration
      public: void Load(const tinyxml2::XMLElement *_pluginElem);

      /// \brief Get the configuration XML as a string
      /// \return Config element
      public: virtual std::string ConfigStr() const;

      /// \brief Load the plugin with a configuration file. Override this
      /// on custom plugins to handle custom configurations.
      ///
      /// Called when a plugin is first created.
      /// This function should not be blocking.
      ///
      /// \sa Load
      /// \param[in] _pluginElem Element containing configuration
      protected: virtual void LoadConfig(
          const tinyxml2::XMLElement */*_pluginElem*/) {}

      /// \brief Get title
      /// \return Plugin title.
      public: virtual std::string Title() const {return this->title;}

      /// \brief Get whether the title bar is displayed
      /// \return True if it is displayed
      public: virtual bool HasTitlebar() {return this->hasTitlebar;}

<<<<<<< HEAD
      /// \brief Returns the value of the the `delete_later` attribute on the
      /// configuration, which defaults to false.
=======
      /// \brief Get the value of the the `delete_later` attribute from the
      /// configuration file, which defaults to false.
      /// \return The value of `delete_later`.
>>>>>>> 0ee47473
      public: bool DeleteLaterRequested();

      /// \brief Show context menu
      /// \param [in] _pos Click position
      protected slots: virtual void ShowContextMenu(const QPoint &_pos);

      // Documentation inherited
      protected: void changeEvent(QEvent *_e) override;

      /// \brief Wait until the plugin has a parent, then close and delete the
      /// parent.
<<<<<<< HEAD
      private: void DeleteLater();
=======
      protected: void DeleteLater();
>>>>>>> 0ee47473

      /// \brief Title to be displayed on top of plugin.
      protected: std::string title = "";

      /// \brief True if the plugin should have a title bar, false otherwise.
      protected: bool hasTitlebar = true;

      /// \brief XML configuration
      protected: std::string configStr;

      /// \internal
      /// \brief Pointer to private data
      private: std::unique_ptr<PluginPrivate> dataPtr;
    };
  }
}

#endif<|MERGE_RESOLUTION|>--- conflicted
+++ resolved
@@ -79,14 +79,9 @@
       /// \return True if it is displayed
       public: virtual bool HasTitlebar() {return this->hasTitlebar;}
 
-<<<<<<< HEAD
-      /// \brief Returns the value of the the `delete_later` attribute on the
-      /// configuration, which defaults to false.
-=======
-      /// \brief Get the value of the the `delete_later` attribute from the
+      /// \brief Get the value of the the `delete_later` attribute on the
       /// configuration file, which defaults to false.
       /// \return The value of `delete_later`.
->>>>>>> 0ee47473
       public: bool DeleteLaterRequested();
 
       /// \brief Show context menu
@@ -98,11 +93,7 @@
 
       /// \brief Wait until the plugin has a parent, then close and delete the
       /// parent.
-<<<<<<< HEAD
-      private: void DeleteLater();
-=======
       protected: void DeleteLater();
->>>>>>> 0ee47473
 
       /// \brief Title to be displayed on top of plugin.
       protected: std::string title = "";
