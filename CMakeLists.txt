cmake_minimum_required(VERSION 3.10.2 FATAL_ERROR)

#============================================================================
# Initialize the project
#============================================================================
project(gz-gui9 VERSION 9.0.0)

#============================================================================
# Find gz-cmake
#============================================================================
find_package(gz-cmake4 REQUIRED)

#============================================================================
# Configure the project
#============================================================================
set(CMAKE_CXX_STANDARD 17)

set(CMAKE_CXX_STANDARD_REQUIRED ON)
gz_configure_project(VERSION_SUFFIX)

#============================================================================
# Set project-specific options
#============================================================================


#============================================================================
# Search for project-specific dependencies
#============================================================================
message(STATUS "\n\n-- ====== Finding Dependencies ======")

#--------------------------------------
# Find Protobuf
gz_find_package(GzProtobuf
                REQUIRED
                PRETTY Protobuf)

#--------------------------------------
# Find Tinyxml2
gz_find_package(TINYXML2 REQUIRED PRIVATE PRETTY tinyxml2)

#--------------------------------------
# Find gz-utils
gz_find_package(gz-utils3 REQUIRED)
set(GZ_UTILS_VER ${gz-utils3_VERSION_MAJOR})

#--------------------------------------
# Find gz-math
gz_find_package(gz-math8 REQUIRED)
set(GZ_MATH_VER ${gz-math8_VERSION_MAJOR})

#--------------------------------------
# Find gz-common
gz_find_package(gz-common6 REQUIRED COMPONENTS profiler)
set(GZ_COMMON_VER ${gz-common6_VERSION_MAJOR})

#--------------------------------------
# Find gz-plugin
gz_find_package(gz-plugin3 REQUIRED COMPONENTS loader register)
set(GZ_PLUGIN_VER ${gz-plugin3_VERSION_MAJOR})

#--------------------------------------
# Find gz-transport
gz_find_package(gz-transport14 REQUIRED)
set(GZ_TRANSPORT_VER ${gz-transport14_VERSION_MAJOR})

#--------------------------------------
# Find gz-rendering
gz_find_package(gz-rendering9 REQUIRED)
set(GZ_RENDERING_VER ${gz-rendering9_VERSION_MAJOR})

#--------------------------------------
# Find gz-msgs
gz_find_package(gz-msgs11 REQUIRED)
set(GZ_MSGS_VER ${gz-msgs11_VERSION_MAJOR})

# Find if command is available. This is used to enable tests.
# Note that CLI files are installed regardless of whether the dependency is
# available during build time
find_program(HAVE_GZ_TOOLS gz)
set(GZ_TOOLS_VER 2)

#--------------------------------------
# Find QT
<<<<<<< HEAD
gz_find_package (Qt6
=======
set(QT_MAJOR_VERSION 5)
set(QT_MINOR_VERSION 15)
gz_find_package (Qt${QT_MAJOR_VERSION}
  VERSION ${QT_MAJOR_VERSION}.${QT_MINOR_VERSION}
>>>>>>> dffd3a06
  COMPONENTS
    Core
    Quick
    QuickControls2
    Widgets
    Test
  REQUIRED
<<<<<<< HEAD
  PKGCONFIG "Qt6Core Qt6Quick Qt6QuickControls2 Qt6Widgets"
)

if (BUILD_TESTING)
  # Find if command is available. This is used to enable tests.
  # Note that CLI files are installed regardless of whether the dependency is
  # available during build time
  find_program(HAVE_GZ_TOOLS gz)
  set(GZ_TOOLS_VER 2)

  find_package(Qt6 REQUIRED COMPONENTS Test)
endif()

if(POLICY CMP0100)
  cmake_policy(SET CMP0100 NEW)
endif()
=======
  PKGCONFIG "Qt${QT_MAJOR_VERSION}Core Qt${QT_MAJOR_VERSION}Quick Qt${QT_MAJOR_VERSION}QuickControls2 Qt${QT_MAJOR_VERSION}Widgets")
add_compile_definitions(QT_DISABLE_DEPRECATED_UP_TO=0x050F00)
>>>>>>> dffd3a06

qt_standard_project_setup()

set(GZ_GUI_PLUGIN_RELATIVE_INSTALL_DIR
  ${GZ_LIB_INSTALL_DIR}/gz-${GZ_DESIGNATION}-${PROJECT_VERSION_MAJOR}/plugins
)

set(GZ_GUI_PLUGIN_INSTALL_DIR
  ${CMAKE_INSTALL_PREFIX}/${GZ_GUI_PLUGIN_RELATIVE_INSTALL_DIR}
)

#============================================================================
# Configure the build
#============================================================================
gz_configure_build(QUIT_IF_BUILD_ERRORS)

#============================================================================
# gz command line support
#============================================================================
add_subdirectory(conf)

#============================================================================
# Create package information
#============================================================================
gz_create_packages()

configure_file(${CMAKE_SOURCE_DIR}/api.md.in ${CMAKE_BINARY_DIR}/api.md)
configure_file(${CMAKE_SOURCE_DIR}/tutorials.md.in ${CMAKE_BINARY_DIR}/tutorials.md)

gz_create_docs(
  API_MAINPAGE_MD "${CMAKE_BINARY_DIR}/api.md"
  TUTORIALS_MAINPAGE_MD "${CMAKE_BINARY_DIR}/tutorials.md"
  ADDITIONAL_INPUT_DIRS "${CMAKE_SOURCE_DIR}/src/plugins"
  IMAGE_PATH_DIRS "${CMAKE_SOURCE_DIR}/tutorials/images"
  TAGFILES
    "${CMAKE_SOURCE_DIR}/doc/qt.tag.xml=http://doc.qt.io/qt-5/"
    "${GZ-MATH_DOXYGEN_TAGFILE} = ${GZ-MATH_API_URL}"
    "${GZ-MSGS_DOXYGEN_TAGFILE} = ${GZ-MSGS_API_URL}"
    "${GZ-RENDERING_DOXYGEN_TAGFILE} = ${GZ-RENDERING_API_URL}"
    "${GZ-TRANSPORT_DOXYGEN_TAGFILE} = ${GZ-TRANSPORT_API_URL}"
    "${GZ-COMMON_DOXYGEN_TAGFILE} = ${GZ-COMMON_API_URL}"
)

if(TARGET doc)
  file(COPY ${CMAKE_SOURCE_DIR}/tutorials/images/ DESTINATION ${CMAKE_BINARY_DIR}/doxygen/html/images/)
endif()<|MERGE_RESOLUTION|>--- conflicted
+++ resolved
@@ -81,14 +81,10 @@
 
 #--------------------------------------
 # Find QT
-<<<<<<< HEAD
-gz_find_package (Qt6
-=======
-set(QT_MAJOR_VERSION 5)
-set(QT_MINOR_VERSION 15)
+set(QT_MAJOR_VERSION 6)
+set(QT_MINOR_VERSION 0)
 gz_find_package (Qt${QT_MAJOR_VERSION}
   VERSION ${QT_MAJOR_VERSION}.${QT_MINOR_VERSION}
->>>>>>> dffd3a06
   COMPONENTS
     Core
     Quick
@@ -96,27 +92,12 @@
     Widgets
     Test
   REQUIRED
-<<<<<<< HEAD
-  PKGCONFIG "Qt6Core Qt6Quick Qt6QuickControls2 Qt6Widgets"
-)
-
-if (BUILD_TESTING)
-  # Find if command is available. This is used to enable tests.
-  # Note that CLI files are installed regardless of whether the dependency is
-  # available during build time
-  find_program(HAVE_GZ_TOOLS gz)
-  set(GZ_TOOLS_VER 2)
-
-  find_package(Qt6 REQUIRED COMPONENTS Test)
-endif()
+  PKGCONFIG "Qt${QT_MAJOR_VERSION}Core Qt${QT_MAJOR_VERSION}Quick Qt${QT_MAJOR_VERSION}QuickControls2 Qt${QT_MAJOR_VERSION}Widgets")
+add_compile_definitions(QT_DISABLE_DEPRECATED_UP_TO=0x050F00)
 
 if(POLICY CMP0100)
   cmake_policy(SET CMP0100 NEW)
 endif()
-=======
-  PKGCONFIG "Qt${QT_MAJOR_VERSION}Core Qt${QT_MAJOR_VERSION}Quick Qt${QT_MAJOR_VERSION}QuickControls2 Qt${QT_MAJOR_VERSION}Widgets")
-add_compile_definitions(QT_DISABLE_DEPRECATED_UP_TO=0x050F00)
->>>>>>> dffd3a06
 
 qt_standard_project_setup()
 
