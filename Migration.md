# Note on deprecations
A tick-tock release cycle allows easy migration to new software versions.
Obsolete code is marked as deprecated for one major release.
Deprecated code produces compile-time warnings. These warning serve as
notification to users that their code should be upgraded. The next major
release will remove the deprecated code.

<<<<<<< HEAD
## Ignition GUI 5.x to 6.x

* The `Scene3D` plugin is deprecated, use `MinimalScene` with
  `TransportSceneManager` instead.
=======
## Ignition GUI 5.1 to 5.2

* The `Application::PluginAdded` signal used to send empty strings. Now it
  sends the plugin's unique name.

## Ignition GUI 4.4 to 4.5

* The `Application::PluginAdded` signal used to send empty strings. Now it
  sends the plugin's unique name.
>>>>>>> 1cad501a

## Ignition GUI 3.x to 4.x

* Use rendering4, transport9 and msgs6.
* Deprecated `ignition::gui::convert` to `ignition::common::Time`.
  Use `ignition::msgs::Convert` to `std::chrono::steady_clock::time_point`
  instead.

## Ignition GUI 3.6 to 3.7

* The `Application::PluginAdded` signal used to send empty strings. Now it
  sends the plugin's unique name.

## Ignition GUI 2.x to 3.x

* Use rendering3, transport8 and msgs5.

## Ignition GUI 1.x to 2.x

* Plugin headers are no longer installed.

* Use ignition msgs4, rendering2, and transport7.

## Ignition GUI 0.1.0 to 1.0.0

* Ignition GUI v1 uses QtQuick and it is not compatible with v0, which uses QWidgets.
<|MERGE_RESOLUTION|>--- conflicted
+++ resolved
@@ -5,12 +5,11 @@
 notification to users that their code should be upgraded. The next major
 release will remove the deprecated code.
 
-<<<<<<< HEAD
 ## Ignition GUI 5.x to 6.x
 
 * The `Scene3D` plugin is deprecated, use `MinimalScene` with
   `TransportSceneManager` instead.
-=======
+
 ## Ignition GUI 5.1 to 5.2
 
 * The `Application::PluginAdded` signal used to send empty strings. Now it
@@ -20,7 +19,6 @@
 
 * The `Application::PluginAdded` signal used to send empty strings. Now it
   sends the plugin's unique name.
->>>>>>> 1cad501a
 
 ## Ignition GUI 3.x to 4.x
 
