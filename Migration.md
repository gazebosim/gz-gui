--- conflicted
+++ resolved
@@ -5,44 +5,40 @@
 notification to users that their code should be upgraded. The next major
 release will remove the deprecated code.
 
-<<<<<<< HEAD
-## Ignition GUI 6.2 to 6.3
+## Gazebo GUI 6.2 to 6.3
 
 * New QML dependencies, only needed for the NavSatMap plugin: `qml-module-qtlocation`, `qml-module-qtpositioning`
 
-## Ignition GUI 6.1 to 6.2
+## Gazebo GUI 6.1 to 6.2
 
-* All features from `Grid3D` have been incorportated into `GridConfig`. The code
+* All features from `Grid3D` have been incorporated into `GridConfig`. The code
   for the original `Grid3D` has been removed and now the installed library is
   just a copy of `GridConfig`. Existing `Grid3D` users shouldn't be affected and
   may continue to use `Grid3D` as before.
 
-## Ignition GUI 5.x to 6.x
+## Gazebo GUI 5.x to 6.x
 
 * The `Scene3D` plugin is deprecated, use `MinimalScene` with
   `TransportSceneManager` instead.
 
-## Ignition GUI 5.1 to 5.2
+## Gazebo GUI 5.1 to 5.2
 
 * The `Application::PluginAdded` signal used to send empty strings. Now it
   sends the plugin's unique name.
 
-## Ignition GUI 4.4 to 4.5
+## Gazebo GUI 4.4 to 4.5
 
 * The `Application::PluginAdded` signal used to send empty strings. Now it
   sends the plugin's unique name.
 
-## Ignition GUI 3.x to 4.x
+## Gazebo GUI 3.x to 4.x
 
 * Use rendering4, transport9 and msgs6.
-* Deprecated `ignition::gui::convert` to `ignition::common::Time`.
-  Use `ignition::msgs::Convert` to `std::chrono::steady_clock::time_point`
+* Deprecated `gz::gui::convert` to `gz::common::Time`.
+  Use `gz::msgs::Convert` to `std::chrono::steady_clock::time_point`
   instead.
 
-## Ignition GUI 3.10 to 3.11
-=======
 ## Gazebo GUI 3.10 to 3.11
->>>>>>> c7498f19
 
 * `Dialog::ReadConfigAttribute` doesn't create a missing file anymore.
 
