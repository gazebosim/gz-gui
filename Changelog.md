## Ignition Gui 4

### Ignition Gui 4.X.X

### Ignition Gui 4.0.0 (20XX-XX-XX)

1. Depend on ign-rendering4
    * [BitBucket pull request 243](https://osrf-migration.github.io/ignition-gh-pages/#!/ignitionrobotics/ign-gui/pull-requests/243)

## Ignition Gui 3

<<<<<<< HEAD
### Ignition Gui 3.X.X
=======
### Ignition Gui 3.X.X (202X-XX-XX_

### Ignition Gui 3.1.0 (2020-03-27)

1. Remove old ign-gui0 stuff
    * [BitBucket pull request 248](https://osrf-migration.github.io/ignition-gh-pages/#!/ignitionrobotics/ign-gui/pull-requests/248)

1. Fix homebrew warnings
    * [BitBucket pull request 249](https://osrf-migration.github.io/ignition-gh-pages/#!/ignitionrobotics/ign-gui/pull-requests/249)

1. Add space for pausing sim
    * [BitBucket pull request 245](https://osrf-migration.github.io/ignition-gh-pages/#!/ignitionrobotics/ign-gui/pull-requests/245)

1. Prettify plugin menu
    * [BitBucket pull request 231](https://osrf-migration.github.io/ignition-gh-pages/#!/ignitionrobotics/ign-gui/pull-requests/231)

1. Expose QML context to plugins
    * [BitBucket pull request 244](https://osrf-migration.github.io/ignition-gh-pages/#!/ignitionrobotics/ign-gui/pull-requests/244)

1. Fix changing topics in ImageDisplay
    * [BitBucket pull request 224](https://osrf-migration.github.io/ignition-gh-pages/#!/ignitionrobotics/ign-gui/pull-requests/224)

1. Made image display responsive.
    * [BitBucket pull request 223](https://osrf-migration.github.io/ignition-gh-pages/#!/ignitionrobotics/ign-gui/pull-requests/223)

1. Downstream applications can override icon using MainWindow::setIcon once they get the window.
    * [BitBucket pull request 222](https://osrf-migration.github.io/ignition-gh-pages/#!/ignitionrobotics/ign-gui/pull-requests/222)

1. Add support for visualizing int 16 bit images in ImageDisplay
    * [BitBucket pull request 241](https://osrf-migration.github.io/ignition-gh-pages/#!/ignitionrobotics/ign-gui/pull-requests/241)

1. Example opening a dialog and accessing main window from plugin
    * [BitBucket pull request 242](https://osrf-migration.github.io/ignition-gh-pages/#!/ignitionrobotics/ign-gui/pull-requests/242)

1. Example composing one plugin with multiple QML files
    * [BitBucket pull request 235](https://osrf-migration.github.io/ignition-gh-pages/#!/ignitionrobotics/ign-gui/pull-requests/235)

1. Protect against null tinyxml GetText
    * [BitBucket pull request 236](https://osrf-migration.github.io/ignition-gh-pages/#!/ignitionrobotics/ign-gui/pull-requests/236)

1. Example using Ign\*.qml components
    * [BitBucket pull request 240](https://osrf-migration.github.io/ignition-gh-pages/#!/ignitionrobotics/ign-gui/pull-requests/240)

1. Config tutorial
    * [BitBucket pull request 233](https://osrf-migration.github.io/ignition-gh-pages/#!/ignitionrobotics/ign-gui/pull-requests/233)

1. Add copyright to all QML files
    * [BitBucket pull request 232](https://osrf-migration.github.io/ignition-gh-pages/#!/ignitionrobotics/ign-gui/pull-requests/232)

1. Documentation updates
    * [BitBucket pull request 229](https://osrf-migration.github.io/ignition-gh-pages/#!/ignitionrobotics/ign-gui/pull-requests/229)
    * [BitBucket pull request 228](https://osrf-migration.github.io/ignition-gh-pages/#!/ignitionrobotics/ign-gui/pull-requests/228)
    * [BitBucket pull request 230](https://osrf-migration.github.io/ignition-gh-pages/#!/ignitionrobotics/ign-gui/pull-requests/230)
>>>>>>> 9da3dec0

### Ignition Gui 3.0.0 (2019-12-10)

1. Depend on ign-transport8 and ign-msgs5
    * [BitBucket pull request 225](https://osrf-migration.github.io/ignition-gh-pages/#!/ignitionrobotics/ign-gui/pull-requests/225)

1. Depend on ign-rendering3
    * [BitBucket pull request 221](https://osrf-migration.github.io/ignition-gh-pages/#!/ignitionrobotics/ign-gui/pull-requests/221)

## Ignition Gui 2

### Ignition Gui 2.X.X


### Ignition Gui 2.1.0 (2020-03-04)

1. Add space for pausing sim
    * [BitBucket pull request 245](https://osrf-migration.github.io/ignition-gh-pages/#!/ignitionrobotics/ign-gui/pull-requests/245)

1. Expose QML context to plugins
    * [BitBucket pull request 244](https://osrf-migration.github.io/ignition-gh-pages/#!/ignitionrobotics/ign-gui/pull-requests/244)

1. Prettify plugin menu
    * [BitBucket pull request 231](https://osrf-migration.github.io/ignition-gh-pages/#!/ignitionrobotics/ign-gui/pull-requests/231)

1. Example opening a dialog and accessing main window from plugin
    * [BitBucket pull request 242](https://osrf-migration.github.io/ignition-gh-pages/#!/ignitionrobotics/ign-gui/pull-requests/242)

1. Example using Ign\*.qml components
    * [BitBucket pull request 240](https://osrf-migration.github.io/ignition-gh-pages/#!/ignitionrobotics/ign-gui/pull-requests/240)

1. Protect against null tinyxml GetText
    * [BitBucket pull request 236](https://osrf-migration.github.io/ignition-gh-pages/#!/ignitionrobotics/ign-gui/pull-requests/236)

1. Config tutorial
    * [BitBucket pull request 233](https://osrf-migration.github.io/ignition-gh-pages/#!/ignitionrobotics/ign-gui/pull-requests/233)

1. Add copyright to all QML files
    * [BitBucket pull request 232](https://osrf-migration.github.io/ignition-gh-pages/#!/ignitionrobotics/ign-gui/pull-requests/232)

1. Fix changing topics in ImageDisplay
    * [BitBucket pull request 224](https://osrf-migration.github.io/ignition-gh-pages/#!/ignitionrobotics/ign-gui/pull-requests/224)

### Ignition Gui 2.0.1

1. Made image display responsive.
    * [BitBucket pull request 223](https://osrf-migration.github.io/ignition-gh-pages/#!/ignitionrobotics/ign-gui/pull-requests/223)

1. Downstream applications can override this using MainWindow::setIcon once they get the window.
    * [BitBucket pull request 222](https://osrf-migration.github.io/ignition-gh-pages/#!/ignitionrobotics/ign-gui/pull-requests/222)

### Ignition Gui 2.0.0

1. Delete QmlApplicationEngine later.
    * [BitBucket pull request 209](https://osrf-migration.github.io/ignition-gh-pages/#!/ignitionrobotics/ign-gui/pull-requests/209)

1. Decouple toolbar colors from material theme colors.
    * [BitBucket pull request 208](https://osrf-migration.github.io/ignition-gh-pages/#!/ignitionrobotics/ign-gui/pull-requests/208)

1. Stop mouse wheel propagation at the card level.
    * [BitBucket pull request 207](https://osrf-migration.github.io/ignition-gh-pages/#!/ignitionrobotics/ign-gui/pull-requests/207)

1. Fix theme support.
    * [BitBucket pull request 206](https://osrf-migration.github.io/ignition-gh-pages/#!/ignitionrobotics/ign-gui/pull-requests/206)

1. Don't install plugin headers, move images to unported.
    * [BitBucket pull request 205](https://osrf-migration.github.io/ignition-gh-pages/#!/ignitionrobotics/ign-gui/pull-requests/205)

1. Application PluginAdded signal.
    * [BitBucket pull request 204](https://osrf-migration.github.io/ignition-gh-pages/#!/ignitionrobotics/ign-gui/pull-requests/204)

1. Use the new `msgs::Image::pixel_format_type` field, and treat `msgs::Image::pixel_format` as a backup.
    * [BitBucket pull request 203](https://osrf-migration.github.io/ignition-gh-pages/#!/ignitionrobotics/ign-gui/pull-requests/203)

1. Upgrade to ignition-msgs4 and ignition-transport7.
    * [BitBucket pull request 202](https://osrf-migration.github.io/ignition-gh-pages/#!/ignitionrobotics/ign-gui/pull-requests/202)

1. Fix topic echo test and make msgs visible.
    * [BitBucket pull request 201](https://osrf-migration.github.io/ignition-gh-pages/#!/ignitionrobotics/ign-gui/pull-requests/201)

## Ignition Gui 1

### Ignition Gui 1.X.X

1. Move files not ported to v1 to a separate dir for clarity.
    * [BitBucket pull request 196](https://osrf-migration.github.io/ignition-gh-pages/#!/ignitionrobotics/ign-gui/pull-requests/196)

1. Get ign-gui plugin interface in case there are others.
    * [BitBucket pull request 186](https://osrf-migration.github.io/ignition-gh-pages/#!/ignitionrobotics/ign-gui/pull-requests/186)

### Ignition Gui 1.0.0<|MERGE_RESOLUTION|>--- conflicted
+++ resolved
@@ -9,10 +9,7 @@
 
 ## Ignition Gui 3
 
-<<<<<<< HEAD
-### Ignition Gui 3.X.X
-=======
-### Ignition Gui 3.X.X (202X-XX-XX_
+### Ignition Gui 3.X.X (202X-XX-XX)
 
 ### Ignition Gui 3.1.0 (2020-03-27)
 
@@ -21,6 +18,7 @@
 
 1. Fix homebrew warnings
     * [BitBucket pull request 249](https://osrf-migration.github.io/ignition-gh-pages/#!/ignitionrobotics/ign-gui/pull-requests/249)
+
 
 1. Add space for pausing sim
     * [BitBucket pull request 245](https://osrf-migration.github.io/ignition-gh-pages/#!/ignitionrobotics/ign-gui/pull-requests/245)
@@ -65,7 +63,6 @@
     * [BitBucket pull request 229](https://osrf-migration.github.io/ignition-gh-pages/#!/ignitionrobotics/ign-gui/pull-requests/229)
     * [BitBucket pull request 228](https://osrf-migration.github.io/ignition-gh-pages/#!/ignitionrobotics/ign-gui/pull-requests/228)
     * [BitBucket pull request 230](https://osrf-migration.github.io/ignition-gh-pages/#!/ignitionrobotics/ign-gui/pull-requests/230)
->>>>>>> 9da3dec0
 
 ### Ignition Gui 3.0.0 (2019-12-10)
 
