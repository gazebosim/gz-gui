--- conflicted
+++ resolved
@@ -465,8 +465,6 @@
     * [BitBucket pull request 243](https://osrf-migration.github.io/ignition-gh-pages/#!/ignitionrobotics/ign-gui/pull-requests/243)
 
 ## Gazebo GUI 3
-<<<<<<< HEAD
-=======
 
 ### Gazebo GUI 3.11.0 (2022-08-02)
 
@@ -486,7 +484,7 @@
 1. Ignition -> Gazebo
     * [Pull request #435](https://github.com/gazebosim/gz-gui/pull/435)
 
-### Ignition Gui 3.10.0 (2022-07-13)
+### Gazebo GUI 3.10.0 (2022-07-13)
 
 1. Add common widget for vector3
     * [Pull request #427](https://github.com/gazebosim/gz-gui/pull/427)
@@ -543,7 +541,6 @@
 
 1. Backport GridConfig improvements to Citadel's Grid3D
     * [Pull request #363](https://github.com/gazebosim/gz-gui/pull/363)
->>>>>>> 011624ac
 
 ### Gazebo GUI 3.9.0 (2022-01-14)
 
