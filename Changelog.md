--- conflicted
+++ resolved
@@ -1,12 +1,11 @@
+## Ignition Gui 7
+
+### Ignition Gui 7.X.X
+
+### Ignition Gui 7.0.0 (202X-XX-XX)
+
 ## Ignition Gui 6
 
-<<<<<<< HEAD
-### Ignition Gui 7.X.X
-
-### Ignition Gui 7.0.0 (202X-XX-XX)
-
-### Ignition Gui 6.X.X
-=======
 ### Ignition Gui 6.1.0 (2021-11-05)
 
 1. Improved doxygen
@@ -23,7 +22,6 @@
 
 1. Support emitting an event on play/pause/step
     * [Pull request #306](https://github.com/ignitionrobotics/ign-gui/pull/306)
->>>>>>> 195cec57
 
 ### Ignition Gui 6.0.0 (2021-09-XX)
 
