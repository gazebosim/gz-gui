--- conflicted
+++ resolved
@@ -853,11 +853,7 @@
     * [Pull request 134](https://github.com/gazebosim/gz-gui/pull/134)
 
 1. Re-enable image.config test
-<<<<<<< HEAD
     * [Pull request 140](https://github.com/ignitionrobotics/ign-gui/pull/140)
-=======
-    * [Pull request 148](https://github.com/gazebosim/gz-gui/pull/148)
->>>>>>> f70933cd
 
 1. Improve fork experience
     * [Pull request 139](https://github.com/gazebosim/gz-gui/pull/139)
