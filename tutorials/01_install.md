\page install Installation

Next Tutorial: \ref commandline

# Install

These instructions are for installing only Gazebo GUI. If you're interested
in using all the Gazebo libraries, not only Igniton GUI, check out this
[Gazebo installation](https://gazebosim.org/docs/latest/install).

We recommend following the binary install instructions to get up and running as
quickly and painlessly as possible.

The source install instructions should be used if you need the very latest
software improvements, if you need to modify the code, or if you plan to make a
contribution.

## Binary Install

### Ubuntu

On Ubuntu, it's possible to install Gazebo GUI as follows:

Add OSRF packages:
  ```
  echo "deb http://packages.osrfoundation.org/gazebo/ubuntu-stable `lsb_release -cs` main" > /etc/apt/sources.list.d/gazebo-stable.list
  sudo apt-key adv --keyserver hkp://p80.pool.sks-keyservers.net:80 --recv-keys D2486D2DD83DB69272AFE98867170598AF249743
  sudo apt update
  ```

Install Gazebo GUI:
  ```
  sudo apt install libignition-gui<#>-dev
  ```

Be sure to replace `<#>` with a number value, such as 1 or 2, depending on
which version you need.

### macOS

On macOS, add OSRF packages:
  ```
  ruby -e "$(curl -fsSL https://raw.githubusercontent.com/Homebrew/install/master/install)"
  brew tap osrf/simulation
  ```

Install Gazebo GUI:
  ```
  brew install ignition-gui<#>
  ```

Be sure to replace `<#>` with a number value, such as 1 or 2, depending on
which version you need.

### Windows

Binary install is pending `ignition-rendering` and `ignition-gui` being added to conda-forge.

## Source Install

### Ubuntu Bionic 18.04 or above

#### Install Prerequisites

Add OSRF packages:
  ```
  sudo apt update
  sudo apt -y install wget lsb-release gnupg
  sh -c 'echo "deb http://packages.osrfoundation.org/gazebo/ubuntu-stable `lsb_release -cs` main" > /etc/apt/sources.list.d/gazebo-stable.list'
  wget http://packages.osrfoundation.org/gazebo.key -O - | apt-key add -
  sudo apt-add-repository -s "deb http://packages.osrfoundation.org/gazebo/ubuntu-stable $(lsb_release -c -s) main"
  ```

Clone source code:
  ```
  # This checks out the default branch. You can append `-b ign-gui#` (replace # with a number) to checkout a specific version
  git clone http://github.com/gazebosim/gz-gui
  ```

Install dependencies
  ```
  sudo apt -y install $(sort -u $(find . -iname 'packages.apt') | tr '\n' ' ')
  ```

Only on Bionic, update the GCC compiler version:
  ```
  sudo update-alternatives --install /usr/bin/gcc gcc /usr/bin/gcc-8 800 --slave /usr/bin/g++ g++ /usr/bin/g++-8 --slave /usr/bin/gcov gcov /usr/bin/gcov-8
  ```

#### Build from source

Build and install as follows:
  ```
  cd ign-gui
  mkdir build
  cd build
  cmake ..
  make -j4
  sudo make install
  ```

### Windows

#### Install Prerequisites

First, follow the [gz-cmake](https://github.com/gazebosim/gz-cmake) tutorial for installing Conda, Visual Studio, CMake, etc., prerequisites, and creating a Conda environment.

Navigate to `condabin` if necessary to use the `conda` command (i.e., if Conda is not in your `PATH` environment variable. You can find the location of `condabin` in Anaconda Prompt, `where conda`).

Create if necessary, and activate a Conda environment:
```
conda create -n ign-ws
conda activate ign-ws
```

Install dependencies:
```
conda install qt --channel conda-forge
```

Install Gazebo dependencies, replacing `<#>` with the desired versions:
```
conda install libignition-cmake<#> libignition-common<#> libignition-math<#> libignition-transport<#> libignition-msgs<#> libignition-plugin<#> libignition-tools<#> --channel conda-forge
```

Before [gz-rendering](https://github.com/gazebosim/gz-rendering) becomes available on conda-forge, follow its tutorial to build it from source.

#### Build from source

1. Activate the Conda environment created in the prerequisites:
  ```
  conda activate ign-ws
  ```

1. Navigate to where you would like to build the library, and clone the repository.
  ```
  # Optionally, append `-b ign-gui#` (replace # with a number) to check out a specific version
  git clone https://github.com/gazebosim/gz-gui.git
  ```

1. Configure and build
  ```
  cd ign-gui
  mkdir build
  cd build
  ```

    As `ign-rendering` is not yet available on conda-forge, we need to build it from source and specify the path containing `ignition-rendering<#>-config.cmake` and `ignition-rendering<#>-ogre-config.cmake` in `CMAKE_PREFIX_PATH`. That path could be `ign-rendering-install-path\lib\cmake`, for example.
  ```
  cmake .. -DBUILD_TESTING=OFF -DCMAKE_PREFIX_PATH=path\containing\ignition-rendering-config  # Optionally, -DCMAKE_INSTALL_PREFIX=path\to\install
  cmake --build . --config Release
  ```

1. Optionally, install. You will likely need to run a terminal with admin privileges for this call to succeed.
  ```
  cmake --install . --config Release
  ```

# Documentation

API documentation and tutorials can be accessed at
[https://gazebosim.org/libs/gui](https://gazebosim.org/libs/gui)

You can also generate the documentation from a clone of this repository by following these steps.

1. You will need [Doxygen](http://www.doxygen.org/). On Ubuntu Doxygen can be installed using
  ```
  sudo apt-get install doxygen
  ```

2. Clone the repository
  ```
  git clone https://github.com/gazebosim/gz-gui
  ```

3. Configure and build the documentation.
  ```
  cd ign-gui
  mkdir build
  cd build
  cmake ..
  make doc
  ```

4. View the documentation by running the following command from the `build` directory.
  ```
  firefox doxygen/html/index.html
  ```

# Testing

Follow these steps to run tests and static code analysis in your clone of this repository.

1. Follow the [source install instruction](#source-install).

2. Run tests.
  ```
  make test
  ```

3. Static code checker.
  ```
  make codecheck
  ```

<<<<<<< HEAD
See the [Writing Tests section of the contributor guide](https://ignitionrobotics.org/docs/all/contributing#writing-tests) for help creating or modifying tests.
=======
See the [Writing Tests section of the contributor guide](https://gazebosim.org/docs/all/contributing#writing-tests) for help       creating or modifying tests.
>>>>>>> f70933cd
<|MERGE_RESOLUTION|>--- conflicted
+++ resolved
@@ -203,8 +203,4 @@
   make codecheck
   ```
 
-<<<<<<< HEAD
-See the [Writing Tests section of the contributor guide](https://ignitionrobotics.org/docs/all/contributing#writing-tests) for help creating or modifying tests.
-=======
 See the [Writing Tests section of the contributor guide](https://gazebosim.org/docs/all/contributing#writing-tests) for help       creating or modifying tests.
->>>>>>> f70933cd
