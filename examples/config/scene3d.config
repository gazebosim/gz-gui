--- conflicted
+++ resolved
@@ -31,22 +31,6 @@
   <pose_topic>/example/pose</pose_topic>
   <deletion_topic>/example/delete</deletion_topic>
   <scene_topic>/example/scene</scene_topic>
-<<<<<<< HEAD
-</plugin>
-<plugin filename="CameraTracking" name="Camera tracking">
-  <ignition-gui>
-    <anchors target="View 1">
-      <line own="right" target="right"/>
-      <line own="top" target="top"/>
-    </anchors>
-    <property key="resizable" type="bool">false</property>
-    <property key="width" type="double">5</property>
-    <property key="height" type="double">5</property>
-    <property key="state" type="string">floating</property>
-    <property key="showTitleBar" type="bool">false</property>
-  </ignition-gui>
-=======
->>>>>>> 6f50c9c2
 </plugin>
 <plugin filename="WorldControl">
   <ignition-gui>
