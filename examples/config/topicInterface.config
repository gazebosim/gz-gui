<?xml version="1.0"?>

<window>
  <state>AAAA/wAAAAD9AAAAAQAAAAIAAAF9AAAGDPwCAAAAAvsAAAASAFAAdQBiAGwAaQBzAGgAZQByAQAAAAAAAAEkAAABAwD////7AAAAKgBQAGwAdQBnAGkAbgBfAFYAIABvAG4AIAAvAHAAbAB1AGcAaQBuAF8AdgEAAAEpAAAE4wAAAIcA////AAABfQAAAAAAAAAEAAAABAAAAAgAAAAI/AAAAAA=</state>
  <position_x>2560</position_x>
  <position_y>24</position_y>
  <width>381</width>
  <height>1548</height>
  <stylesheet>
/* ---------------------------- */
/* GLOBAL MATERIAL DESIGN STYLE */
/* ---------------------------- */

<<<<<<< HEAD
<plugin filename="TopicInterface">
    <title>StringMsg on /echo</title>
    <topic>/echo</topic>
    <message_type>ignition.msgs.StringMsg</message_type>
</plugin>
<plugin filename="TopicInterface">
    <title>Surface on /surface</title>
    <topic>/surface</topic>
    <message_type>ignition.msgs.Surface</message_type>
</plugin>
<plugin filename="TopicInterface">
    <title>Plugin on /plugin</title>
    <topic>/plugin</topic>
    <message_type>ignition.msgs.Plugin</message_type>
</plugin>
<plugin filename="TopicInterface">
  <title>Double on /double</title>
  <topic>/double</topic>
  <message_type>ignition.msgs.Double</message_type>
</plugin>
=======

/* ---------------------------- */
/*            Docks             */
/* ---------------------------- */

QDockWidget {
  font-family: Roboto;
  font-weight: 400;
  font-size: 18px;
  titlebar-close-icon: url(:/images/close.svg);
  titlebar-normal-icon: url(:/images/undock.svg);
  color: #fbfbfb;
  border: none;
}

QDockWidget::title {
  text-align: left;
  background: #f7b664;
  padding: 10px;
}
>>>>>>> 06c4cfa5

QDockWidget::close-button, QDockWidget::float-button {
  subcontrol-position: top right;
  subcontrol-origin: margin;
  position: absolute;
  width: 14px;
}

QDockWidget::close-button {
  right: 10px;
}

QDockWidget::float-button {
  right: 30px;
}

QDockWidget::close-button:hover, QDockWidget::float-button:hover {
  background: #f7b664;
  border: none;
}

/* ---------------------------- */
/*          Main Window         */
/* ---------------------------- */

QMainWindow::separator {
  width: 5px; /* when vertical */
  height: 5px; /* when horizontal */
}

QMainWindow::separator:hover {
  background: #fbfbfb;
}

QMainWindow {
  background: #ededed;
}

/* ---------------------------- */
/*             Dialog           */
/* ---------------------------- */

QDialog {
  background: #ededed;
}

/* ---------------------------- */
/*          Line Edit           */
/* ---------------------------- */

QLineEdit
{
  background-color: rgba(0, 0, 0, 0);
  color: #333333;
  border-bottom: 2px solid #f58113;
  padding-bottom: 2px;
  border-radius: 0px;
  font-family: Roboto;
}

/* ---------------------------- */
/*          Text Edit           */
/* ---------------------------- */

QTextEdit
{
  background: #ffffff;
}

/* ---------------------------- */
/*         Push Button          */
/* ---------------------------- */

QPushButton
{
  padding: 8px;
  font-weight: 300;
  color: #393939;
  text-align: center;
  border-radius: 0px;
  border: 0px;
  selection-color: transparent;
  min-width: 80px;
  margin: 8px;
  background-color: rgba(153, 153, 153, 20%);
}

QPushButton:hover
{
  color: #393939;
  selection-color: transparent;
  background-color: rgba(153, 153, 153, 40%);
}
QPushButton:pressed
{
  color: #393939;
  background-color: rgba(153, 153, 153, 60%);
  selection-color: transparent;
}
QPushButton:!enabled
{
  color: rgba(0, 0, 0, 26%);
  selection-color: transparent;
}

QPushButton:checked
{
  selection-color: transparent;
}

QPushButton:focus
{
  border: none;
  outline: none;
}

QPushButton#collapsibleButton
{
  background-color: transparent;
  margin: 0px;
}

QPushButton#collapsibleButton:checked
{
  background-color: rgba(100, 100, 100, 70);
}

QPushButton#collapsibleButton:hover
{
  background-color: rgba(100, 100, 100, 50);
}

/* ---------------------------- */
/*             Menu             */
/* ---------------------------- */

QMenu
{
  color: rgba(0, 0, 0, 80%);
  background-color: #fefefe;
  border: 0px;
}

QMenu::item
{
  padding-left: 24px;
  padding-right: 24px;
  padding-top: 10px;
  padding-bottom: 10px;
}

QMenu::item:selected
{
  color: rgba(0, 0, 0, 100%);
  background-color: rgba(153, 153, 153, 20%);
}

QMenu::item:disabled
{
  color: rgba(0, 0, 0, 26%);
}

/* ---------------------------- */
/*          Tree View           */
/* ---------------------------- */

QTreeView
{
  color: #d0d0d0;
  background: #ededed;
  selection-background-color: transparent;
  alternate-background-color: #606060;
  border-radius: 4;
  show-decoration-selected: 0;
}

QTreeView::item:hover
{
  background: #808080;
  color: #ffffff;
}

QTreeView::item:selected
{
  color: #f58113;
  background: #808080;
}

QTreeView::branch:selected
{
  background-color: #ff8080;
}

QTreeView::branch:selected:active
{
  background-color: #808080;
}

QTreeView::branch:selected:!active
{
  background-color: #808080;
}

QTreeView::branch:!open:has-children
{
  image: url(:/images/right_arrow.png);
}

QTreeView::branch:open:has-children:!has-siblings,
QTreeView::branch:open:has-children:has-siblings
{
  image: url(:/images/down_arrow.png);
}

QTreeView QHeaderView:section
{
  color: #d0d0d0;
  font-weight: bold;
  background: #404040;
  border: 0px;
}

QTreeView::branch:selected:!active
{
  background-color: #ededed;
}

QTreeView::branch:selected:active
{
  background-color: #ededed;
}

QTreeView::branch:has-siblings:!adjoins-item
{
  border-image: url(:/images/vline.png) 0;
}

QTreeView::branch:has-siblings:adjoins-item
{
  border-image: url(:/images/branch-more.png) 0;
}

QTreeView::branch:!has-children:!has-siblings:adjoins-item
{
  border-image: url(:/images/branch-end.png) 0;
}

QTreeView::branch:has-children:!has-siblings:closed,
QTreeView::branch:closed:has-children:has-siblings
{
  border-image: none;
  image: url(:/images/right_arrow.png);
}

QTreeView::branch:open:has-children:!has-siblings,
QTreeView::branch:open:has-children:has-siblings
{
  border-image: none;
  image: url(:/images/down_arrow.png);
}

/* ---------------------------- */
/*          Table View          */
/* ---------------------------- */

QTableView
{
  gridline-color: #eeeeee;
  background-color: #ffffff;
}

QHeaderView::section
{
  font-family: Roboto;
  font-weight: 500;
  border-style: none;
  border-bottom: 1px solid #eeeeee;
  background-color: #ffffff;
  color: #7b7b7b;
  padding-bottom: 15px;
  padding-top: 15px;
}

/* QTableView::item styled by delegate */


  </stylesheet>
</window>
<plugin filename="Publisher"/>
<plugin filename="TopicInterface">
    <title>Plugin_V on /plugin_v</title>
    <topic>/plugin_v</topic>
    <message_type>ignition.msgs.Plugin_V</message_type>
</plugin><|MERGE_RESOLUTION|>--- conflicted
+++ resolved
@@ -6,12 +6,8 @@
   <position_y>24</position_y>
   <width>381</width>
   <height>1548</height>
-  <stylesheet>
-/* ---------------------------- */
-/* GLOBAL MATERIAL DESIGN STYLE */
-/* ---------------------------- */
-
-<<<<<<< HEAD
+</window>
+<plugin filename="Publisher"/>
 <plugin filename="TopicInterface">
     <title>StringMsg on /echo</title>
     <topic>/echo</topic>
@@ -32,319 +28,23 @@
   <topic>/double</topic>
   <message_type>ignition.msgs.Double</message_type>
 </plugin>
-=======
 
-/* ---------------------------- */
-/*            Docks             */
-/* ---------------------------- */
+<plugin filename="TopicInterface">
+  <title>Vector3d on /vector3d</title>
+  <topic>/vector3d</topic>
+  <message_type>ignition.msgs.Vector3d</message_type>
+</plugin>
 
-QDockWidget {
-  font-family: Roboto;
-  font-weight: 400;
-  font-size: 18px;
-  titlebar-close-icon: url(:/images/close.svg);
-  titlebar-normal-icon: url(:/images/undock.svg);
-  color: #fbfbfb;
-  border: none;
-}
+<plugin filename="TopicInterface">
+  <title>SceneMsg on /scene</title>
+  <topic>/scene</topic>
+  <message_type>ignition.msgs.Scene</message_type>
+  <read_only>true</read_only>
+  <hide_widget>header</hide_widget>
+</plugin>
 
-QDockWidget::title {
-  text-align: left;
-  background: #f7b664;
-  padding: 10px;
-}
->>>>>>> 06c4cfa5
-
-QDockWidget::close-button, QDockWidget::float-button {
-  subcontrol-position: top right;
-  subcontrol-origin: margin;
-  position: absolute;
-  width: 14px;
-}
-
-QDockWidget::close-button {
-  right: 10px;
-}
-
-QDockWidget::float-button {
-  right: 30px;
-}
-
-QDockWidget::close-button:hover, QDockWidget::float-button:hover {
-  background: #f7b664;
-  border: none;
-}
-
-/* ---------------------------- */
-/*          Main Window         */
-/* ---------------------------- */
-
-QMainWindow::separator {
-  width: 5px; /* when vertical */
-  height: 5px; /* when horizontal */
-}
-
-QMainWindow::separator:hover {
-  background: #fbfbfb;
-}
-
-QMainWindow {
-  background: #ededed;
-}
-
-/* ---------------------------- */
-/*             Dialog           */
-/* ---------------------------- */
-
-QDialog {
-  background: #ededed;
-}
-
-/* ---------------------------- */
-/*          Line Edit           */
-/* ---------------------------- */
-
-QLineEdit
-{
-  background-color: rgba(0, 0, 0, 0);
-  color: #333333;
-  border-bottom: 2px solid #f58113;
-  padding-bottom: 2px;
-  border-radius: 0px;
-  font-family: Roboto;
-}
-
-/* ---------------------------- */
-/*          Text Edit           */
-/* ---------------------------- */
-
-QTextEdit
-{
-  background: #ffffff;
-}
-
-/* ---------------------------- */
-/*         Push Button          */
-/* ---------------------------- */
-
-QPushButton
-{
-  padding: 8px;
-  font-weight: 300;
-  color: #393939;
-  text-align: center;
-  border-radius: 0px;
-  border: 0px;
-  selection-color: transparent;
-  min-width: 80px;
-  margin: 8px;
-  background-color: rgba(153, 153, 153, 20%);
-}
-
-QPushButton:hover
-{
-  color: #393939;
-  selection-color: transparent;
-  background-color: rgba(153, 153, 153, 40%);
-}
-QPushButton:pressed
-{
-  color: #393939;
-  background-color: rgba(153, 153, 153, 60%);
-  selection-color: transparent;
-}
-QPushButton:!enabled
-{
-  color: rgba(0, 0, 0, 26%);
-  selection-color: transparent;
-}
-
-QPushButton:checked
-{
-  selection-color: transparent;
-}
-
-QPushButton:focus
-{
-  border: none;
-  outline: none;
-}
-
-QPushButton#collapsibleButton
-{
-  background-color: transparent;
-  margin: 0px;
-}
-
-QPushButton#collapsibleButton:checked
-{
-  background-color: rgba(100, 100, 100, 70);
-}
-
-QPushButton#collapsibleButton:hover
-{
-  background-color: rgba(100, 100, 100, 50);
-}
-
-/* ---------------------------- */
-/*             Menu             */
-/* ---------------------------- */
-
-QMenu
-{
-  color: rgba(0, 0, 0, 80%);
-  background-color: #fefefe;
-  border: 0px;
-}
-
-QMenu::item
-{
-  padding-left: 24px;
-  padding-right: 24px;
-  padding-top: 10px;
-  padding-bottom: 10px;
-}
-
-QMenu::item:selected
-{
-  color: rgba(0, 0, 0, 100%);
-  background-color: rgba(153, 153, 153, 20%);
-}
-
-QMenu::item:disabled
-{
-  color: rgba(0, 0, 0, 26%);
-}
-
-/* ---------------------------- */
-/*          Tree View           */
-/* ---------------------------- */
-
-QTreeView
-{
-  color: #d0d0d0;
-  background: #ededed;
-  selection-background-color: transparent;
-  alternate-background-color: #606060;
-  border-radius: 4;
-  show-decoration-selected: 0;
-}
-
-QTreeView::item:hover
-{
-  background: #808080;
-  color: #ffffff;
-}
-
-QTreeView::item:selected
-{
-  color: #f58113;
-  background: #808080;
-}
-
-QTreeView::branch:selected
-{
-  background-color: #ff8080;
-}
-
-QTreeView::branch:selected:active
-{
-  background-color: #808080;
-}
-
-QTreeView::branch:selected:!active
-{
-  background-color: #808080;
-}
-
-QTreeView::branch:!open:has-children
-{
-  image: url(:/images/right_arrow.png);
-}
-
-QTreeView::branch:open:has-children:!has-siblings,
-QTreeView::branch:open:has-children:has-siblings
-{
-  image: url(:/images/down_arrow.png);
-}
-
-QTreeView QHeaderView:section
-{
-  color: #d0d0d0;
-  font-weight: bold;
-  background: #404040;
-  border: 0px;
-}
-
-QTreeView::branch:selected:!active
-{
-  background-color: #ededed;
-}
-
-QTreeView::branch:selected:active
-{
-  background-color: #ededed;
-}
-
-QTreeView::branch:has-siblings:!adjoins-item
-{
-  border-image: url(:/images/vline.png) 0;
-}
-
-QTreeView::branch:has-siblings:adjoins-item
-{
-  border-image: url(:/images/branch-more.png) 0;
-}
-
-QTreeView::branch:!has-children:!has-siblings:adjoins-item
-{
-  border-image: url(:/images/branch-end.png) 0;
-}
-
-QTreeView::branch:has-children:!has-siblings:closed,
-QTreeView::branch:closed:has-children:has-siblings
-{
-  border-image: none;
-  image: url(:/images/right_arrow.png);
-}
-
-QTreeView::branch:open:has-children:!has-siblings,
-QTreeView::branch:open:has-children:has-siblings
-{
-  border-image: none;
-  image: url(:/images/down_arrow.png);
-}
-
-/* ---------------------------- */
-/*          Table View          */
-/* ---------------------------- */
-
-QTableView
-{
-  gridline-color: #eeeeee;
-  background-color: #ffffff;
-}
-
-QHeaderView::section
-{
-  font-family: Roboto;
-  font-weight: 500;
-  border-style: none;
-  border-bottom: 1px solid #eeeeee;
-  background-color: #ffffff;
-  color: #7b7b7b;
-  padding-bottom: 15px;
-  padding-top: 15px;
-}
-
-/* QTableView::item styled by delegate */
-
-
-  </stylesheet>
-</window>
-<plugin filename="Publisher"/>
 <plugin filename="TopicInterface">
-    <title>Plugin_V on /plugin_v</title>
-    <topic>/plugin_v</topic>
-    <message_type>ignition.msgs.Plugin_V</message_type>
-</plugin>+  <title>VisualMsg on /visual</title>
+  <topic>/visual</topic>
+  <message_type>ignition.msgs.Visual</message_type>
+</plugin>
